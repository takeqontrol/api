--- conflicted
+++ resolved
@@ -1,1479 +1,1473 @@
-"""
-Hardware interfacing for Qontrol modules.
-
-This module lets you control Qontrol hardware modules, natively in Python. It provides 
-a main Qontroller class which handles enumeration, low-level communications, sequencing, 
-error-handling, and log maintenance. Subclasses of Qontroller implement module-specific 
-features (e.g. DC current or voltage interfaces, positional interfaces).
-
-Learn more, at www.qontrol.co.uk/support, or get in touch with us at
-support@qontrol.co.uk. Contribute at github.com/takeqontrol/api.
-
-(c) 2021 Qontrol Ltd.
-"""
-<<<<<<< HEAD
-
-__version__ = "1.1.1"
-
-
-=======
->>>>>>> dbacd2e9
-from __future__ import print_function
-import serial, re, time
-from collections import deque as fifo
-from random import shuffle
-from serial.tools import list_ports
-import sys
-import os
-
-__version__ = "1.1.1"
-
-COMMON_ERRORS = {
-	0:'Unknown error.',
-	3:'Power error.',
-	4:'Calibration error.',
-	5:'Output error.',
-	10:'Unrecognised command.',
-	11:'Unrecognised input parameter.',
-	12:'Unrecognised channel, {ch}.',
-	13:'Operation forbidden.',
-	14:'Serial buffer overflow.',
-	15:'Serial communication error.',
-	16:'Command timed out.',
-	17:'SPI error.',
-	18:'ADC error.',
-	19:'I2C error.',
-	30:'Too many errors, some have been suppressed.',
-	31:'Firmware trap.',
-	90:'Powered up.'}
-
-Qx_ERRORS = {
-	1:'Over-voltage error on channel {ch}.',
-	2:'Over-current error on channel {ch}.'}
-
-Mx_ERRORS = {0:'Unknown error.',
-	1:'Out-of-range error on channel {ch}.',
-	20:'Interlock triggered on channel {ch}.'}
-
-
-CMD_CODES = {'V':0x00, 'I':0x01, 'VMAX':0x02, 'IMAX':0x03, 'VCAL':0x04, 'ICAL':0x05, 'VERR':0x06, 'IERR':0x07, 'VIP':0x0A, 'SR':0x0B, 'PDI':0x0C, 'PDP':0x0D, 'PDR':0x0E, 'VFULL':0x20, 'IFULL':0x21, 'NCHAN':0x22, 'FIRMWARE':0x23, 'ID':0x24, 'LIFETIME':0x25, 'NVM':0x26, 'LOG':0x27, 'QUIET':0x28, 'LED':0x31, 'NUP':0x32, 'ADCT':0x33, 'ADCN':0x34, 'CCFN':0x35, 'INTEST':0x36, 'OK':0x37, 'DIGSUP':0x38, 'HELP':0x41, 'SAFE':0x42, 'ROCOM':0x43}
-
-DEVICE_PROPERTIES = {'Q8iv':{'VFULL':12.0,'IFULL':24.0}, 'Q8b':{'VFULL':12.0,'IFULL':83.333333}, 'M2':{'VFULL':8458.0,'IFULL':1375.0,'XFULL':8388352.0}}
-
-	
-RESPONSE_OK = 'OK\n'
-ERROR_FORMAT = '[A-Za-z]{1,3}(\d+):(\d+)'
-
-
-class Qontroller(object):
-	"""
-	Superclass which handles communication, enumeration, and logging.
-	
-	 device_id = None                    Device ID
-	 serial_port = None                  Serial port object
-	 serial_port_name = None             Name of port, (eg 'COM1', '/dev/tty1')
-	 error_desc_dict = Q8x_ERRORS        Error code descriptions
-	 log = fifo(maxlen = 256)            Log FIFO of communications
-	 log_handler = None                  Function which catches log dictionaries
-	 log_to_stdout = True                Copy new log entries to stdout
-	 response_timeout = 0.050            Timeout for response to commands
-	 inter_response_timeout = 0.020      Timeout for response to get commands
-	
-	Log handler:
-	 The log handler may be used to catch and dynamically handle certain errors, 
-	 as they arise. In the following example, it is set up to raise a 
-	 RuntimeError upon reception of errors E01, E02, and E03:
-	
-	 q = Qontroller()
-	
-	 fatal_errors = [1, 2, 3]
-	
-	 def my_log_handler(err_dict):
-	 	if err_dict['type'] is 'err' and err_dict['id'] in fatal_errors:
-	 		raise RuntimeError('Caught Qontrol error "{1}" at {0}
-	 			ms'.format(1000*err_dict['proctime'], err_dict['desc']))
-
-	 q.log_handler = my_log_handler
-	 
-	 or more simply
-	 
-	 q.log_handler = generic_log_handler(fatal_errors)
-	"""
-
-	error_desc_dict = COMMON_ERRORS
-
-	def __init__(self, *args, **kwargs):
-		"""
-		Initialiser.
-		"""
-		
-		# Defaults
-		
-		self.device_id = None				# Device ID (i.e. [device type]-[device number])
-		self.serial_port = None				# Serial port object
-		self.serial_port_name = None		# Name of serial port, eg 'COM1' or '/dev/tty1'
-		self.baudrate = 115200				# Serial port baud rate (signalling frequency, Hz)
-		self.log = fifo(maxlen = 4096)		# Log FIFO of sent commands and received errors
-		self.log_handler = None				# Function which catches log dictionaries
-	
-		self.log_to_stdout = False			# Copy new log entries to stdout
-		self.response_timeout = 0.100		# Timeout for RESPONSE_OK or error to set commands
-		self.inter_response_timeout = 0.050	# Timeout between received messages
-		self.wait_for_responses = True		# Should we wait for responses to set commands
-		
-		# Set a time benchmark
-		self.init_time = time.time()
-		
-		# Get arguments from init
-		
-		# Populate parameters, if provided
-		for para in ['device_id', 'serial_port_name', 'log_handler', 'log_to_stdout', 'response_timeout', 'inter_response_timeout', 'baudrate', 'wait_for_responses']:
-			try:
-				self.__setattr__(para, kwargs[para])
-			except KeyError:
-				continue
-		
-		# Find serial port by asking it for its device id
-		if 'device_id' in kwargs:
-			# Search for port with matching device ID
-			ob = re.match('(Q\w+)-([0-9a-fA-F\*]+)', self.device_id)
-			targ_dev_type,targ_dev_num = ob.groups()
-			if ob is None:
-				raise AttributeException('Entered device ID ({0}) must be of form "[device type]-[device number]" where [device number] can be hexadecimal'.format(self.device_id))
-			
-			# Find serial port based on provided device ID (randomise their order)
-			candidates = []
-			possible_ports = list(list_ports.comports())
-			shuffle(possible_ports)
-			tries = 0
-			for port in possible_ports:
-				for i in range(60):
-					sys.stdout.write(' ')
-				sys.stdout.write('\r')
-				sys.stdout.write('Querying port {:}... '.format(port.device))
-				sys.stdout.flush()
-				
-				try:
-					# Instantiate the serial port
-					self.serial_port = serial.Serial(port.device, self.baudrate, timeout=0.5)
-					self.serial_port.close()
-					self.serial_port.open()
-					# Clear buffer
-					self.serial_port.reset_input_buffer()
-					self.serial_port.reset_output_buffer()
-					# Transmit our challenge string
-					self.serial_port.write("id?\n".encode('ascii'))
-					# Receive response
-					response = self.serial_port.read(size=64).decode("ascii") 
-					# Check if we received a response
-					if response == '':
-						sys.stdout.write('No response\n')
-						continue
-					# Match the device ID
-					ob = re.match('.*((?:'+ERROR_FORMAT+')|(?:Q\w+-[0-9a-fA-F\*]+)).*', response)
-					if ob is not None:
-						ob = re.match('(Q\w+)-([0-9a-fA-F\*]+)\n', response)
-						if ob is not None:
-							sys.stdout.write('{:}\n'.format(response))
-							sys.stdout.flush()
-							dev_type,dev_num = ob.groups()
-							candidates.append({'dev_type':dev_type, 'dev_num':dev_num, 'port':port.device})
-							if dev_type == targ_dev_type and dev_num == targ_dev_num:
-								self.serial_port_name = port.device
-								break
-						else:
-							ob = re.match(ERROR_FORMAT, response)
-							if ob is not None:
-								sys.stdout.write('Error')
-								# Try this port again later
-								if tries < 3:
-									sys.stdout.write('. Will try again...')
-									possible_ports.append(port)
-									tries += 1
-								else:
-									sys.stdout.write('\n')
-								sys.stdout.flush()
-					else:
-						sys.stdout.write('Not a valid device\n'.format(response))
-						sys.stdout.flush()
-							
-					
-					# Close port
-					self.serial_port.close()
-					
-				except serial.serialutil.SerialException:
-					sys.stdout.write('Busy\n')
-					sys.stdout.flush()
-					continue
-			
-			# If the target device is not found
-			if not self.serial_port.is_open:
-				# Check whether we found another possibility
-				for candidate in candidates:
-					if candidate['dev_type'] == targ_dev_type:
-						self.device_id = candidate['dev_type']+'-'+candidate['dev_num']
-						self.serial_port_name = candidate['port']
-						print ('Qontroller.__init__: Warning: Specified device ID ({0}) could not be found. Using device with matching type ({2}) on port {1}.'.format(kwargs['device_id'], self.serial_port_name, self.device_id))
-						break
-				# If no similar device exists, abort
-				if all([candidate['dev_type'] != targ_dev_type for candidate in candidates]):
-					raise AttributeError('Specified device ID ({0}) could not be found.'.format(kwargs['device_id']))
-			
-			print ('Using serial port {0}'.format(self.serial_port_name))
-			# If serial_port_name was also specified, check that it matches the one we found.
-			if ('serial_port_name' in kwargs) and (self.serial_port_name != kwargs['serial_port_name']):
-				print ('Qontroller.__init__: Warning: Specified serial port ({0}) does not match the one found based on the specified device ID ({1}, {2}). Using serial port {2}.'.format(kwargs['serial_port_name'], self.device_id, self.serial_port_name))
-		
-		# Open serial port directly, get device id
-		elif 'serial_port_name' in kwargs:
-			# Open serial communication
-			# This will throw a serial.serialutil.SerialException if busy
-			self.serial_port = serial.Serial(self.serial_port_name, self.baudrate, timeout = self.response_timeout)
-			
-			# Clear the input buffer (reset_input_buffer doesn't clear fully)
-			self.serial_port.read(1000000)
-			
-			# Get device ID
-			# Transmit our challenge string
-			# This repeated try mechanism accounts for serial ports with starting hiccups
-			timed_out = True
-			for t in range(3):
-				# Clear buffer
-				self.serial_port.reset_input_buffer()
-				self.serial_port.reset_output_buffer()
-				# Send challenge
-				self.serial_port.write('id?\n'.encode('ascii'))
-				# Receive response
-				start_time = time.time()
-				# Wait for first byte to arrive
-				while (self.serial_port.in_waiting == 0) and (time.time() - start_time < 0.2):
-					pass
-				# Read response, ignoring unparsable characters
-				try:
-					response = self.serial_port.read(size=64).decode('ascii')
-				except UnicodeDecodeError:
-					response = ""
-				# Parse it
-				ob = re.match('.*((?:'+ERROR_FORMAT+')|(?:\w+\d\w*-[0-9a-fA-F\*]+)).*', response)
-				# Check whether it's valid
-				if ob is not None:
-					# Flag that we have broken out correctly
-					timed_out = False
-					break
-			
-			# Store the parsed value
-			if not timed_out:
-				self.device_id = ob.groups()[0]
-				# Check if it was an error, in which case clear the stored value but proceed
-				ob = re.match('((?:'+ERROR_FORMAT+')|(?:Q\w+-\*+))', self.device_id)
-				if ob is not None:
-					# It was an error (no ID assigned yet)
-					self.device_id = None
-			else:
-				raise RuntimeError('Qontroller.__init__: Error: Unable to communicate with device on port {0} (received response {1}, "{2}").'.format(self.serial_port_name, ":".join("{:02x}".format(ord(c)) for c in response), response.replace('\n', '\\n')))
-		else:
-			raise AttributeError('At least one of serial_port_name or device_id must be specified on Qontroller initialisation. Available serial ports are:\n  serial_port_name = {:}'.format('\n  serial_port_name = '.join([port.device for port in list(list_ports.comports())])))
-		
-		
-		# Establish contents of daisy chain
-		try:
-			# Force a reset of the daisy chain
-			self.issue_command('nup', operator = '=', value = 0)
-			
-			# Ask for number of upstream devices, parse it
-			try:
-				chain = self.issue_command('nupall', operator = '?', target_errors = [0,10,11,12,13,14,15,16], output_regex = '(?:([^:\s]+)\s*:\s*(\d+)\n*)*')
-			except:
-				chain = self.issue_command('nup', operator = '?', target_errors = [0,10,11,12,13,14,15,16], output_regex = '(?:([^:\s]+)\s*:\s*(\d+)\n*)*')
-			# Further parse each found device into a dictionary
-			for i in range(len(chain)):
-				ob = re.match('\x00*([^-\x00]+)-([0-9a-fA-F\*]+)', chain[i][0])
-			
-				device_id = chain[i][0]
-				device_type = ob.groups()[0]
-				device_serial = ob.groups()[1]
-			
-				try:
-					index = int(chain[i][1])
-				except ValueError:
-					index = -1
-					print ('Qontroller.__init__: Warning: Unable to determine daisy chain index of device with ID {:}.'.format(device_id))
-			
-				# Scan out number of channels from device type
-				ob = re.match('[^\d]+(\d*)[^\d]*', device_type)
-			
-			
-				try:
-					n_chs = int(ob.groups()[0])
-				except ValueError:
-					n_chs = -1
-					print ('Qontroller.__init__: Warning: Unable to determine number of channels of device at daisy chain index {:}.'.format(index))
-			
-				chain[i] = {
-					'device_id':device_id,
-					'device_type':device_type,
-					'device_serial':device_serial,
-					'n_chs':n_chs,
-					'index':index}
-		except:
-			chain = []
-			print ('Qontroller.__init__: Warning: Unable to determine daisy chain configuration.')
-		
-		self.chain = chain
-	
-	
-	def __del__(self):
-		"""
-		Destructor.
-		"""
-		self.close()
-	
-	
-	def close(self):
-		"""
-		Release resources
-		"""
-		if self.serial_port is not None and self.serial_port.is_open:
-			# Close serial port
-			self.serial_port.close()
-	
-	
-	def transmit (self, command_string, binary_mode = False):
-		"""
-		Low-level transmit data method.
-		
-		 command_string -- str or bytearray
-		"""
-		# Ensure serial port is open
-		if not self.serial_port.is_open:
-			self.serial_port.open()
-			print ("Opening serial port!")
-		
-		# Write to port
-		if binary_mode:
-			self.serial_port.write(command_string)
-			self.log_append(type='tx', id='', ch='', desc=repr(command_string), raw=command_string)
-		else:
-			self.serial_port.write(command_string.encode('ascii'))
-			self.log_append(type='tx', id='', ch='', desc=command_string, raw='')
-			
-		
-		# Log it
-		
-		# This may speed things up; YMMV:
-		# self.serial_port.flush()
-	
-	
-	def receive (self):
-		"""
-		Low-level receive data method which also checks for errors.
-		"""
-		# Ensure serial port is open
-		if not self.serial_port.is_open:
-			self.serial_port.open()
-		
-		# Read from port
-		lines = []
-		errs = []
-		
-		# Check if there's anything in the input buffer
-		while self.serial_port.in_waiting > 0:
-			# Get a line from the receive buffer
-			rcv = self.serial_port.readline()
-			try:
-				line = str(rcv.decode('ascii'))
-			except UnicodeDecodeError as e:
-				raise RuntimeError("unexpected characters in Qontroller return value. Received line '{:}'.".format(rcv) )
-			
-			# Check if it's an error by parsing it
-			err = self.parse_error(line)
-			if err is None:
-				# No error, keep the line
-				lines.append(line)
-			else:
-				# Line represents an error, add to list
-				errs.append(err)
-		
-		# Log the lines we received
-		if len(lines):
-			self.log_append(type='rcv', id='', ch='', desc=lines, raw='')
-		
-		# Add any errors we found to our log
-		for err in errs:
-			self.log_append(type='err', id=err['id'], ch=err['ch'], desc=err['desc'], raw=err['raw'])
-		
-		return (lines, errs)
-	
-	
-	def log_append (self, type='err', id='', ch=0, value=0, desc='', raw=''):
-		"""
-		Log an event; add both a calendar- and process-timestamp.
-		"""
-		# Append to log fifo
-		self.log.append({'timestamp':time.asctime(), 'proctime':round(time.time()-self.init_time,3), 'type':type, 'id':id, 'ch':ch, 'value':value, 'desc':desc, 'raw':raw})
-		# Send to handler function (if defined)
-		if self.log_handler is not None:
-			self.log_handler(self.log[-1])
-		# Send to stdout (if requested)
-		if self.log_to_stdout:
-			self.print_log (n = 1)
-	
-	
-	def print_log (self, n = None):
-		"""
-		Print the n last log entries. If n == None, print all log entries.
-		"""
-		if n is None:
-			n = len(self.log)
-		
-		for i in range(-n,0):
-			print('@ {0: 8.1f} ms, {1} : {2}'.format(1000*self.log[i]['proctime'], self.log[i]['type'], self.log[i]['desc']) )
-	
-	
-	def parse_error (self, error_str):
-		"""
-		Parse an error into its code, channel, and human-readable description.
-		"""
-		# Regex out the error and channel indices from the string
-		ob = re.match(ERROR_FORMAT, error_str)
-		
-		# If error_str doesn't match an error, return None
-		if ob is None:
-			return None
-		
-		# Extract the two matched groups (i.e. the error and channel indices)
-		errno,chno = ob.groups()
-		errno = int(errno)
-		chno = int(chno)
-		
-		# Get the error description; if none is defined, mark as unrecognised
-		errdesc = self.error_desc_dict.get(errno, 'Unrecognised error code.').format(ch=chno)
-		
-		return {'type':'err', 'id':errno, 'ch':chno, 'desc':errdesc, 'raw':error_str}
-	
-	
-	def wait (self, seconds=0.0):
-		"""
-		Do nothing while watching for errors on the serial bus.
-		"""
-		start_time = time.time()
-		while time.time() < start_time + seconds:
-			self.receive()
-	
-	
-	def issue_command (self, command_id, ch=None, operator='', 
-		value=None, n_lines_requested=2**31, target_errors=None, 
-		output_regex='(.*)', special_timeout = None):
-		"""
-		Transmit command to device, get response.
-		
-		Command format is [command_id][ch][operator][value].
-		
-		 command_id          Command header
-		 ch                  Channel index to apply command to
-		 operator            Type of command in {?, =}
-		 value               Value of set command
-		 n_lines_requested   Lines of data (not error) to wait for, or timeout
-		 target_errors       Error numbers which will be raised as RuntimeError
-		 special_timeout     Timeout to use for this command only
-		"""
-		# Check for previous errors
-		lines,errs = self.receive()
-		
-		# Transmit command
-		
-		if ch is None:
-			ch = ''
-		if value is None:
-			value = ''
-		if isinstance(value,list):
-			tx_str = '{0}{1}{2}{3}'.format(command_id, ch, operator,value[0])
-			for v in value[1:]:
-				tx_str += ',{:}'.format(v)
-		else:
-			tx_str = '{0}{1}{2}{3}'.format(command_id, ch, operator, value)
-		
-		self.transmit(tx_str+'\n')
-		
-		# Log it
-		self.log_append(type= 'set' if operator == '=' else 'get', value=value, id=command_id, ch=ch, desc='Command: "'+tx_str+'".')
-		
-		
-		# Function to retry this command (in case of comms error)
-		def retry_function():
-			return self.issue_command (command_id, ch, operator, value, n_lines_requested, target_errors, output_regex)
-		
-		# Wait for response
-		if operator=='?' or ((operator=='=' or operator=='') and self.wait_for_responses):
-			result = []
-			try:
-				result = self._issue_command_receive_response (retry_function, n_lines_requested, target_errors, output_regex, special_timeout)
-				return result
-			except RuntimeError as e:
-				if operator == '?':
-					# If we want a return value, raise an error
-					raise RuntimeError ("Failed to read with command '{0}'. {1}".format(tx_str, e))
-				else:
-					# If we are setting something, just warn the user
-					print("Qontroller.issue_command: Warning: Failed to write with command '{0}'. {1}".format(tx_str, e))
-					return None
-		
-	
-	def issue_binary_command (self, command_id, ch=None, BCAST=0, ALLCH=0, ADDM=0, RW=0, ACT=0, DEXT=0, value_int=0, addr_id_num=0x0000, n_lines_requested=2**31, target_errors=None, output_regex='(.*)', special_timeout = None):
-		"""
-		Transmit command to device, get response.
-		
-		 command_id:   Command ID, either int (command index) or str (command name)
-		 ch:           Channel address (max 0xFFFF for ADDM=0, 0xFF for ADDM=1)
-		 BCAST,
-		 ALLCH,
-		 ADDM,
-		 RW,
-		 ACT,
-		 DEXT: 		   Header bits. See Programming Manual for full description
-		 value_int:    Data, either int (DEXT=0) or list of int (DEXT=1)
-		 addr_id_num   Device ID code (ADDM=1 only)
-		
-		Other arguments are as described for issue_command().
-		"""
-		
-		
-		def get_val(i):
-			"""Function to convert uint16 to bytearray([uint8,uint8])"""
-			return bytearray([int(i/256),int(i)-int(i/256)*256])
-		
-		def parity_odd(x):
-			"""Function to compute whether a byte's parity is odd."""
-			x = x ^ (x >> 4)
-			x = x ^ (x >> 2)
-			x = x ^ (x >> 1)
-			return x & 1
-		
-		
-		# Format header byte
-		header_byte  =       0x80
-		header_byte += BCAST*0x40
-		header_byte += ALLCH*0x20
-		header_byte +=  ADDM*0x10
-		header_byte +=    RW*0x08
-		header_byte +=   ACT*0x04
-		header_byte +=  DEXT*0x02
-		header_byte += parity_odd(header_byte)
-		
-		
-		# Format command byte
-		if isinstance(command_id, str):
-			command_byte = CMD_CODES[command_id.upper()]
-		elif isinstance(command_id, int):
-			command_byte = command_id
-		
-		
-		# Format channel address
-		address_bytes = bytearray()
-		if ch is None:
-			ch = 0
-		if ADDM == 1:
-			address_bytes.extend(get_val(addr_id_num))
-			address_bytes.append(ch)
-		elif ADDM == 0:
-			address_bytes.append(0)
-			address_bytes.extend(get_val(ch))
-		
-		
-		# Format value bytes
-		# value_int can be either an int or a list of ints (for vectorised input, DEXT = 1)
-		data_bytes = bytearray()
-		
-		if DEXT == 1:
-			# Handle data extension length
-			if isinstance(value_int, list):
-				n_dext_words = len(value_int)
-			else:
-				n_dext_words = 1
-			if n_dext_words > 0xFFFF:
-				n_dext_words = 0xFFFF
-			data_bytes.extend(get_val(n_dext_words))
-		
-		if isinstance(value_int, int):
-			data_bytes.extend(get_val(value_int))
-		
-		elif isinstance(value_int, list) and all([isinstance(e ,int) for e in value_int]):
-			for i,e in enumerate(value_int):
-				data_bytes.extend(get_val(e))
-				if i == n_dext_words:
-					break
-		
-		else:
-			raise AttributeError("value_int must be of type int, or of type list with all elements of type int (received type {:})".format(type(value_int) ) )
-		
-		
-		# Compose command byte string
-		tx_str = bytearray()
-		tx_str.append(header_byte)				# Header byte
-		tx_str.append(command_byte)				# Command byte
-		tx_str.extend(address_bytes)			# Three bytes of channel address
-		tx_str.extend(data_bytes)				# 2 (DEXT=0) or 2*N+1 (DEXT=1) bytes of data
-		
-		# Transmit it
-		self.transmit(tx_str, binary_mode = True)
-		
-		
-		# Function to retry this command (in case of comms error)
-		def retry_function():
-			return self.issue_binary_command (command_id, ch, BCAST, ALLCH, ADDM, RW, ACT, DEXT, value_int, addr_id_num, n_lines_requested, target_errors, output_regex, special_timeout)
-		
-		# Wait for response
-		if RW==1 or ((RW==0 or ACT) and self.wait_for_responses):
-			try:
-				result = self._issue_command_receive_response (retry_function, n_lines_requested, target_errors, output_regex, special_timeout)
-				return result
-			except RuntimeError as e:
-				if RW == 1:
-					# If we want a return value, raise an error
-					raise RuntimeError ("Failed to read with command '{0}'. {1}".format(tx_str, e))
-				else:
-					# If we are setting something, just warn the user
-					print("Qontroller.issue_command: Warning: Failed to write with command '{0}'. {1}".format(tx_str, e))
-					return None
-				
-	
-	
-	
-	def _issue_command_receive_response (self, retry_function, n_lines_requested=2**31, target_errors=None, output_regex='(.*)', special_timeout = None):
-		"""
-		Internal method to handle waiting for response.
-		"""
-		
-		# Receive response
-		lines = []
-		errs = []
-		if target_errors is None:
-			target_errors = []
-		start_time = time.time()
-		last_message_time = start_time
-		
-		timeout = special_timeout if special_timeout != None else self.response_timeout
-		
-		
-		while (True):
-				
-				# Break conditions
-				if (RESPONSE_OK in lines):
-					break
-				elif (len(lines) >= n_lines_requested):
-					break
-				elif not all([err['id'] not in target_errors for err in errs]):
-					break
-				elif (time.time() - start_time > timeout):
-					if (time.time() - last_message_time > self.inter_response_timeout):
-						break
-				
-				# Receive data
-				rec_lines,rec_errs = self.receive()
-				
-				# Update the last time a message was received
-				# We won't proceed now until self.inter_response_timeout has elapsed
-				if len(rec_lines) + len(rec_errs) > 0:
-					last_message_time = time.time()
-					
-				# Integrate received lines and errors
-				lines.extend(rec_lines)
-				errs.extend(rec_errs)
-				
-				# Check whether we have received a serial comms error (E15)
-				if any([err['id'] == 15 for err in errs]):
-					# If we did, we should try issuing the command again, recursively
-					return retry_function()
-				
-				# Check whether we have received a fatal error
-				if any([err['id'] in target_errors for err in errs]):
-					raise RuntimeError('Received target error code {0}, "{1}". Last 5 log items were: \n{2}.'.format(errs[-1]['id'], errs[-1]['desc'], '\n'.join([str(self.log[l]) for l in range(-6,-1)])))
-		
-		# We timed out.
-		if len(lines) == 0 and len(errs) == 0:
-			# If we are looking for a return value, raise an error
-			raise RuntimeError ('Timed out')
-		
-		# Parse the output
-		values = []
-		for line in lines:
-			op = re.match(output_regex, line)
-			if op is None:
-				value = (None,)
-			else:
-				value = op.groups()
-			values.append(value)
-		
-		return values
-	
-	def __getattr__(self, attr):
-		"""
-		Allow convenience attribute access for certain parameters
-		"""
-		if (attr in ['firmware', 'vfull', 'ifull', 'lifetime']):
-			return self.issue_command (command_id=attr, ch=None, operator='?', n_lines_requested=1)[0][0]
-
-
-def generic_log_handler(fatal_errors='all'):
-	"""
-	A generic log handler which can be passed to Qontroller instances to
-	generate a RuntimeError every time an error in the list fatal_errors
-	is reported by the hardware.
-	
-	 fatal_errors    List of errors that should be raised.
-	                 'all' will raise every error encountered (default).
-	"""
-	
-	if fatal_errors == 'all':
-		def _generic_log_handler(err_dict):
-			if err_dict['type'] is 'err':
-				raise RuntimeError('Caught Qontrol error "{1}" at {0}
-					ms'.format(1000*err_dict['proctime'], err_dict['desc']))
-	else:
-		def _generic_log_handler(err_dict):
-			if err_dict['type'] is 'err' and err_dict['id'] in fatal_errors:
-				raise RuntimeError('Caught Qontrol error "{1}" at {0}
-					ms'.format(1000*err_dict['proctime'], err_dict['desc']))
-	
-	return _generic_log_handler
-
-
-class _ChannelVector(object):
-	"""
-	List class with fixed length but mutable (typed) elements, with hooks.
-	"""
-	
-	def __init__(self, base_list, valid_types=(int,float), set_handle=None, get_handle=None):
-		self.list = base_list
-		self.valid_types = valid_types
-		try:
-			len(self.valid_types)
-		except:
-			raise AttributeError("valid_types must be iterable.")
-		self.set_handle = set_handle
-		self.get_handle = get_handle
-
-	
-	def __len__(self):
-		return len(self.list)
-		
-	
-	def __getitem__(self, key):
-		if isinstance(key, slice):
-			# Handle slice key
-			return [self[k] for k in range(len(self))[key.start:key.stop:key.step]]
-		else:
-			# Handle normal key
-			if self.get_handle is not None:
-				get_val = self.get_handle (key, self.list[key])
-				if get_val is not None:
-					self.list[key] = get_val
-			return self.list[key]
-		
-	
-	def __setitem__(self, key, value):
-		if not isinstance(value,list):
-			# Check type (list element types are handled by this recursively)
-			if all([type(value) != valid_type for valid_type in self.valid_types]):
-				raise TypeError('Attempt to set value to type {0} is forbidden. Valid types are {1}.'.format(type(value), self.valid_types))
-		if isinstance(key, slice):
-			# Handle slice key
-			ks = range(len(self))[key.start:key.stop:key.step]
-			if isinstance(value,list):
-				if len(ks) != len(value):
-					raise AttributeError('Attempt to set {0} channels of output to list of length {1}. Lengths must match.'.format(len(ks), len(values)))
-				vs = value
-			else:
-				vs = [value] * len(ks)
-			
-			for k in ks:
-				self[k] = vs[k]
-		else:
-			# Handle normal key
-			if self.set_handle is not None:
-				self.set_handle (key, value)
-			self.list[key] = value
-		
-	
-	def __iter__(self):
-		return iter(self.list)
-	
-	
-	def __repr__(self):
-		return repr([self[i] for i in range(len(self))])
-
-
-
-class QXOutput(Qontroller):
-	"""
-	Output module class. Provides channel vectors for voltage (v), current (i), 
-	maximum voltage (vmax), and maximum current (imax).
-	
-	Compatible modules:
-	- Q8iv
-	- Q8b
-	"""
-	
-	error_desc_dict = {**COMMON_ERRORS, **Qx_ERRORS}
-
-	def __init__(self, *args, **kwargs):
-		super(type(self), self).__init__(*args, **kwargs)
-		
-		self.n_chs = 0
-		self.v_full = 0
-		self.i_full = 0
-		self.v = None				# Channel voltages (direct access)
-		self.i = None				# Channel currents (direct access)
-		self.vmax = None			# Channel voltages (direct access)
-		self.imax = None			# Channel currents (direct access)
-		self.binary_mode = False	# Communicate in binary
-		
-		
-		# Populate parameters, if provided
-		for para in ['binary_mode']:
-			try:
-				self.__setattr__(para, kwargs[para])
-			except KeyError:
-				continue
-		
-		
-		# Get our full-scale voltage and current (VFULL, IFULL)
-		try:
-			self.v_full = float(self.issue_command('vfull', operator = '?', n_lines_requested = 1, output_regex='(?:\+|-|)([\d\.]+) V')[0][0])
-		except Exception as e:
-			raise RuntimeError("Unable to obtain VFULL from qontroller on port {:}. Error was {:}.".format(self.serial_port_name, e))
-		try:
-			self.i_full = float(self.issue_command('ifull', operator = '?', n_lines_requested = 1, output_regex='(?:\+|-|)([\d\.]+) mA')[0][0])
-		except:
-			raise RuntimeError("Unable to obtain IFULL from qontroller on port {:}.".format(self.serial_port_name))
-		
-		# Get our number of channels
-		try:
-			# See if its in the list of kwargs
-			self.n_chs = kwargs['n_chs']
-			if self.n_chs <= 0 or self.n_chs == None:
-				raise KeyError()
-		except KeyError:
-			# If not in kwargs, try to get it from the chain
-			try:
-				self.n_chs = sum([device['n_chs'] for device in self.chain])
-			except KeyError:
-				# If not, just ask the top device how many ports its got
-				try:
-					self.n_chs = int(self.issue_command('nchan', operator = '?', n_lines_requested = 1, target_errors = [10], output_regex = '(\d+)\n')[0][0])
-				except:
-					# If not, just take some random value
-					self.n_chs = 8
-					print ("QXOutput.__init__: Warning: Failed to obtain number of daisy-chained channels automatically. Include this as n_chs argument on initialisation to workaround.")
-		
-		# Generate lists of VFULL and IFULL values, for binary command scaling
-		self.v_fulls = []
-		self.i_fulls = []
-		for d in self.chain:
-			for ch in range(d['n_chs']):
-				self.v_fulls.append(DEVICE_PROPERTIES[d['device_type']]['VFULL'])
-				self.i_fulls.append(DEVICE_PROPERTIES[d['device_type']]['IFULL'])
-		
-		# Set up output direct access
-		# These initialise themselves when they are first used (i.e. the 0 init is OK)
-		
-		# Voltage
-		self.v = _ChannelVector([0] * self.n_chs)
-		self.v.set_handle = lambda ch,val: self.set_value(ch,'V',val)
-		self.v.get_handle = lambda ch,val: self.get_value(ch,'V')
-		
-		self.vmax = _ChannelVector([0] * self.n_chs)
-		self.vmax.set_handle = lambda ch,val: self.set_value(ch,'VMAX',val)
-		self.vmax.get_handle = lambda ch,val: self.get_value(ch,'VMAX')
-		
-		# Current
-		self.i = _ChannelVector([0] * self.n_chs)
-		self.i.set_handle = lambda ch,val: self.set_value(ch,'I',val)
-		self.i.get_handle = lambda ch,val: self.get_value(ch,'I')
-		
-		self.imax = _ChannelVector([0] * self.n_chs)
-		self.imax.set_handle = lambda ch,val: self.set_value(ch,'IMAX',val)
-		self.imax.get_handle = lambda ch,val: self.get_value(ch,'IMAX')
-		
-		self.initialised = True
-	
-	
-	def set_value (self, ch, para='V', new=0):
-		if self.binary_mode:
-			if para in ['V','VMAX']:
-				full = self.v_fulls[ch]
-			elif para in ['I','IMAX']:
-				full = self.i_fulls[ch]
-			self.issue_binary_command(CMD_CODES[para.upper()], ch=ch, RW=0, value_int=int((new/full)*0xFFFF) )
-		else:
-			self.issue_command(para, ch=ch, operator='=', value=new)
-	
-	def get_value (self, ch, para='V'):
-	
-		if self.binary_mode:
-			result = self.issue_binary_command(CMD_CODES[para.upper()], ch=ch, RW=1, n_lines_requested = 1, output_regex = '((?:\+|-){0,1}[\d\.]+)')
-		else:
-			result = self.issue_command(para, ch = ch, operator = '?', n_lines_requested = 1, output_regex = '((?:\+|-){0,1}[\d\.]+)')
-		if len(result) > 0:
-			if len(result[0]) > 0:
-				s = result[0][0]
-				if '.' in s:
-					return float(s)
-				else:
-					try:
-						return int(s)
-					except:
-						return s
-		return None
-	
-	def get_all_values (self, para='V'):
-		if self.binary_mode:
-			result = self.issue_binary_command(CMD_CODES[para.upper()], RW=1, ALLCH=1, BCAST=0, n_lines_requested = self.n_chs, output_regex = '(?:\+|-|)([\d\.]+)', special_timeout = 2*self.response_timeout)
-		else:
-			result = self.issue_command(para+'all', operator = '?', n_lines_requested = self.n_chs, output_regex = '(?:\+|-|)([\d\.]+)', special_timeout = 2*self.response_timeout)
-		if len(result) > 0:
-			if len(result[0]) > 0:
-				out = [None]*len(result)
-				for i in range(len(result)):
-					try:
-						out[i] = float(result[i][0])
-					except IndexError as e:
-						print ("Warning: get_all_values: Failed to index result (length {:}) with error {:}.".format(len(result), e))
-				return out
-		return None
-	
-	def set_all_values (self, para='V', values=0):
-		"""
-		Slice up set commands into vectors for each module, and transmit.
-		
-		 para:      Parameter to set {'V' or 'I'}
-		 values:    Either float/int or list of float/int of length n_chs
-		"""
-		
-		if isinstance(values,list):
-			# Check length
-			if len(values) != self.n_chs:
-				raise AttributeError("Length of values list ({:}) must match total number of channels ({:}).".format(len(values), self.n_chs))
-		else:
-			# If input is atomic, then set each channel to that
-			values = [values] * self.n_chs
-		
-		if self.binary_mode:
-			if para in ['V','VMAX']:
-				fulls = self.v_fulls
-			elif para in ['I','IMAX']:
-				fulls = self.i_fulls
-			
-			# Convert input to ints
-			for i in range(self.n_chs):
-				values[i] = int((values[i]/fulls[i])*0xFFFF)
-			
-			# Map command name to code
-			cmd_code = CMD_CODES[para.upper()]
-			
-			# Send vectorised outputs to each module
-			i = 0
-			for d in self.chain:
-				n = d['n_chs']
-				self.issue_binary_command(cmd_code, ch=i, RW=0, DEXT=1, value_int = values[i:i+n])
-				i += n
-		else:
-			# Send vectorised outputs to each module
-			i = 0
-			for d in self.chain:
-				n = d['n_chs']
-				self.issue_command(para+'VEC', ch=i, operator='=', value = values[i:i+n])
-				i += n
-		
-	
-	def __setattr__(self, attr, val):
-		# Prevent overwrite of internal variables
-		try:
-			if (self.initialised is True and attr in ['v', 'i', 'vmax', 'imax', 'v_full', 'n_chs']):
-				print ("QXOutput.__setattr__: Warning: Overwriting of '{:}' is forbidden.".format(attr) )
-				return
-		except AttributeError:
-			# If we are still initialising, carry on setting variable
-			pass
-		
-		object.__setattr__(self, attr, val)
-
-
-
-class MXMotor(Qontroller):
-	"""
-	Motor controller module class. Provides channel vectors for speed (v), 
-	maximum speed (vmax), maximum winding current (imax), position (x) and 
-	associated minimum (xmin) and maximum (xmax), power-of-two microsteps 
-	(ustep), and motor mode (mode).
-	
-	Compatible modules:
-	- M2
-	"""
-	
-	error_desc_dict = {**COMMON_ERRORS, **Mx_ERRORS}
-	
-	def __init__(self, *args, **kwargs):
-		super(type(self), self).__init__(*args, **kwargs)
-
-		self.n_chs = 0
-		self.v_full = 0
-		self.i_full = 0
-		self.x_full = 0
-		self.v = None				# Channel voltages (direct access)
-		self.x = None				# Channel positions (direct access)
-		self.vmax = None			# Channel voltages (direct access)
-		self.imax = None			# Channel currents (direct access)
-		self.xmin = None			# Channel minimum positions (direct access)
-		self.xmax = None			# Channel maximum positions (direct access)
-		self.ustep = None			# Channel microstep (direct access)
-		self.mode = None			# Channel mode (direct access)
-		
-		# Defaults
-		
-		self.binary_mode = False	# Communicate in binary
-		
-		
-		# Populate parameters, if provided
-		for para in ['binary_mode']:
-			try:
-				self.__setattr__(para, kwargs[para])
-			except KeyError:
-				continue
-		
-		
-		# Get our full-scale voltage and current (VFULL, IFULL)
-		try:
-			self.v_full = float(self.issue_command('vfull', operator = '?', n_lines_requested = 1, output_regex='(?:\+|-|)([\d\.]+).*')[0][0])
-		except Exception as e:
-			raise RuntimeError("Unable to obtain VFULL from qontroller on port {:}. Error was {:}.".format(self.serial_port_name, e))
-		try:
-			self.i_full = float(self.issue_command('ifull', operator = '?', n_lines_requested = 1, output_regex='(?:\+|-|)([\d\.]+) mA')[0][0])
-		except:
-			raise RuntimeError("Unable to obtain IFULL from qontroller on port {:}.".format(self.serial_port_name))
-		try:
-			self.x_full = float(self.issue_command('xfull', operator = '?', n_lines_requested = 1, output_regex='(?:\+|-|)([\d\.]+)')[0][0])
-		except:
-			print("MX.__init__: Warning: Unable to obtain XFULL from qontroller on port {:}.".format(self.serial_port_name))
-			self.x_full = DEVICE_PROPERTIES['M2']['XFULL']
-		
-		# Get our number of channels
-		try:
-			# See if its in the list of kwargs
-			self.n_chs = kwargs['n_chs']
-			if self.n_chs <= 0 or self.n_chs == None:
-				raise KeyError()
-		except KeyError:
-			# If not in kwargs, try to get it from the chain
-			try:
-				self.n_chs = sum([device['n_chs'] for device in self.chain])
-			except KeyError:
-				# If not, just ask the top device how many ports its got
-				try:
-					self.n_chs = int(self.issue_command('nchan', operator = '?', n_lines_requested = 1, target_errors = [10], output_regex = '(\d+)\n')[0][0])
-				except:
-					# If not, just take some random value
-					self.n_chs = 2
-					print ("MX.__init__: Warning: Failed to obtain number of daisy-chained channels automatically. Include this as n_chs argument on initialisation to workaround. This may indicate an underlying issue in (1) communications from the PC, (2) seating of the modules in the backplane, or (3) the hardware itself.")
-		
-		# Generate lists of *FULL values, for binary command scaling
-		self.v_fulls = []
-		self.i_fulls = []
-		self.x_fulls = []
-		for d in self.chain:
-			for ch in range(d['n_chs']):
-				self.v_fulls.append(DEVICE_PROPERTIES[d['device_type']]['VFULL'])
-				self.i_fulls.append(DEVICE_PROPERTIES[d['device_type']]['IFULL'])
-				self.x_fulls.append(DEVICE_PROPERTIES[d['device_type']]['XFULL'])
-		
-		# Set up output direct access
-		# These initialise themselves when they are first used (i.e. the 0 init is OK)
-		
-		# Voltage
-		self.v = _ChannelVector([0] * self.n_chs)
-		self.v.set_handle = lambda ch,val: self.set_value(ch,'V',val)
-		self.v.get_handle = lambda ch,val: self.get_value(ch,'V')
-		
-		self.vmax = _ChannelVector([0] * self.n_chs)
-		self.vmax.set_handle = lambda ch,val: self.set_value(ch,'VMAX',val)
-		self.vmax.get_handle = lambda ch,val: self.get_value(ch,'VMAX')
-		
-		# Current
-		self.imax = _ChannelVector([0] * self.n_chs)
-		self.imax.set_handle = lambda ch,val: self.set_value(ch,'IMAX',val)
-		self.imax.get_handle = lambda ch,val: self.get_value(ch,'IMAX')
-		
-		# Position
-		self.x = _ChannelVector([0] * self.n_chs)
-		self.x.set_handle = lambda ch,val: self.set_value(ch,'X',val)
-		self.x.get_handle = lambda ch,val: self.get_value(ch,'X')
-		
-		self.xmin = _ChannelVector([0] * self.n_chs)
-		self.xmin.set_handle = lambda ch,val: self.set_value(ch,'XMIN',val)
-		self.xmin.get_handle = lambda ch,val: self.get_value(ch,'XMIN')
-		
-		self.xmax = _ChannelVector([0] * self.n_chs)
-		self.xmax.set_handle = lambda ch,val: self.set_value(ch,'XMAX',val)
-		self.xmax.get_handle = lambda ch,val: self.get_value(ch,'XMAX')
-		
-		# Microsteps
-		self.ustep = _ChannelVector([0] * self.n_chs)
-		self.ustep.set_handle = lambda ch,val: self.set_value(ch,'USTEP',val)
-		self.ustep.get_handle = lambda ch,val: self.get_value(ch,'USTEP')
-		
-		# Modes
-		self.mode = _ChannelVector([0] * self.n_chs, valid_types=(int,))
-		self.mode.set_handle = lambda ch,val: self.set_value(ch,'MODE',val)
-		self.mode.get_handle = lambda ch,val: self.get_value(ch,'MODE')
-		
-		self.initialised = True
-	
-	def set_value (self, ch, para='X', new=0):
-		"""
-		Single-channel value setter.
-		"""
-	
-		para = para.upper()
-		
-		if self.binary_mode:
-			if para in ['V','VMAX']:
-				full = self.v_fulls[ch]
-			elif para in ['I','IMAX']:
-				full = self.i_fulls[ch]
-			elif para in ['X','XMIN','XMAX']:
-				full = self.x_fulls[ch]
-				# TODO: A 32-b version of issue_binary_command is not yet implemented
-				raise RuntimeError("Binary mode X commands not implemented yet. Use binary_mode = False to workaround.")
-			self.issue_binary_command(CMD_CODES[para.upper()], ch=ch, RW=0, value_int=int((new/full)*0xFFFF) )
-		else:
-			self.issue_command(para, ch=ch, operator='=', value=new)
-	
-	def get_value (self, ch, para='X'):
-		"""
-		Single-channel value getter.
-		"""
-	
-		para = para.upper()
-	
-		if self.binary_mode:
-			# TODO: A 32-b version of issue_binary_command is not yet implemented
-			raise RuntimeError("Binary mode X commands not implemented yet. Use binary_mode = False to workaround.")
-			result = self.issue_binary_command(CMD_CODES[para.upper()], ch=ch, RW=1, n_lines_requested = 1, output_regex = '((?:\+|-){0,1}[\d\.]+)')
-		else:
-			result = self.issue_command(para, ch = ch, operator = '?', n_lines_requested = 1, output_regex = '((?:\+|-){0,1}[\d\.]+)')
-		if len(result) > 0:
-			if len(result[0]) > 0:
-				s = result[0][0]
-				if '.' in s:
-					return float(s)
-				else:
-					try:
-						return int(s)
-					except:
-						return s
-		return None
-	
-	def get_all_values (self, para='V'):
-		"""
-		All-channel value getter.
-		"""
-		
-		para = para.upper()
-		
-		if self.binary_mode:
-			result = self.issue_binary_command(CMD_CODES[para.upper()], RW=1, ALLCH=1, BCAST=0, n_lines_requested = self.n_chs, output_regex = '(?:\+|-|)([\d\.]+)', special_timeout = 2*self.response_timeout)
-		else:
-			result = self.issue_command(para+'all', operator = '?', n_lines_requested = self.n_chs, output_regex = '(?:\+|-|)([\d\.]+)', special_timeout = 2*self.response_timeout)
-		if len(result) > 0:
-			if len(result[0]) > 0:
-				out = [None]*len(result)
-				for i in range(len(result)):
-					try:
-						out[i] = float(result[i][0])
-					except IndexError as e:
-						print ("Warning: get_all_values: Failed to index result (length {:}) with error {:}.".format(len(result), e))
-				return out
-		return None
-	
-	def set_all_values (self, para='V', values=0):
-		"""
-		Slice up set commands into vectors for each module, and transmit.
-		
-		 para:      Parameter to set {'X','XMIN','XMAX','VMAX','IMAX','MODE'}
-		 values:    Either float/int or list of float/int of length n_chs
-		"""
-		
-		para = para.upper()
-		
-		if isinstance(values,list):
-			# Check length
-			if len(values) != self.n_chs:
-				raise AttributeError("Length of values list ({:}) must match total number of channels ({:}).".format(len(values), self.n_chs))
-		else:
-			# If input is atomic, then set each channel to that
-			values = [values] * self.n_chs
-		
-		if self.binary_mode:
-			if para in ['V','VMAX']:
-				fulls = self.v_fulls
-			elif para in ['I','IMAX']:
-				fulls = self.i_fulls
-			elif para in ['X','XMIN','XMAX']:
-				fulls = self.x_fulls
-			
-			if para in ['X','XMIN','XMAX','MODE']:
-				# TODO: A 32-b version of issue_binary_command is not yet implemented
-				raise RuntimeError("Binary mode X commands not implemented yet. Use binary_mode = False to workaround.")
-			
-			# Convert input to ints
-			for i in range(self.n_chs):
-				values[i] = int((values[i]/fulls[i])*0xFFFF)
-			
-			# Map command name to code
-			cmd_code = CMD_CODES[para.upper()]
-			
-			# Send vectorised outputs to each module
-			i = 0
-			for d in self.chain:
-				n = d['n_chs']
-				self.issue_binary_command(cmd_code, ch=i, RW=0, DEXT=1, value_int = values[i:i+n])
-				i += n
-		else:
-			# Send vectorised outputs to each module
-			i = 0
-			for d in self.chain:
-				n = d['n_chs']
-				self.issue_command(para+'VEC', ch=i, operator='=', value = values[i:i+n])
-				i += n
-		
-	def __setattr__(self, attr, val):
-		# Prevent overwrite of internal variables
-		try:
-			if (self.initialised is True and attr in ['v', 'vmax', 'imax', 'x', 'xmin', 'xmax', 'mode', 'v_full', 'i_full', 'x_full', 'n_chs']):
-				print ("MX.__setattr__: Warning: Overwriting of '{:}' is forbidden.".format(attr) )
-				return
-		except AttributeError:
-			# If we are still initialising, carry on setting variable
-			pass
-		
-		object.__setattr__(self, attr, val)
-	
-	def wait_until_stopped(self, channels=None, timeout=float("inf"), t_poll=0.05):
-		"""
-		Block execution until all motors are not in motion.
-		
-		  channels   Wait for channels in this list to stop. None for all channels.
-		  timeout    Max time before breaking.
-		  t_poll     Motor state polling time, seconds. Larger numbers give less polling.
-		"""
-		# In case movement was just started, ensure motion can begin before we wait
-		time.sleep(0.01)
-		
-		# If channels is not set, wait for all channels
-		if channels is None:
-			channels = range(self.n_chs)
-		
-		t_start = time.time()
-
-		for ch in channels:
-			
-			while(True):
-				
-				try:
-					v = self.v[ch]
-				except RuntimeError:
-					print ("MX.wait_until_stopped: Warning: Caught v-get error while waiting.")
-					v = 1
-				
-				if ( abs(v) < 1E-3 ):
-					break
-				
-				if ( time.time() - t_start > timeout ):
-					print ("MX.wait_until_stopped: Warning: Timed out after {:} seconds waiting for channel {:} to stop.".format(timeout, ch))
-					break
-				
-				time.sleep(t_poll)
-	
-
-
-def run_interactive_shell(serial_port_name = None):
-	"""Shell for interacting directly with Qontrol hardware."""
-	
-	print ("- "*14)
-	print (" Qontrol Interactive Shell")
-	print ("- "*14+"\n")
-	
-	baudrate = 115200
-	
-	def tty_supports_color():
-		"""
-		Returns True if the running system's terminal supports color, and False
-		otherwise. From django.core.management.color.supports_color.
-		"""
-		
-		plat = sys.platform
-
-		if plat == "win32":
-			return False
-		else:
-			supported_platform = plat != 'Pocket PC' and (plat != 'win32' or
-													  'ANSICON' in os.environ)
-		# isatty is not always implemented, #6223.
-			is_a_tty = hasattr(sys.stdout, 'isatty') and sys.stdout.isatty()
-			return supported_platform and is_a_tty
-			
-
-	if tty_supports_color():
-		normal_text = "\033[0m"
-		in_text = "\033[33;1m"
-		out_text = "\033[36;1m"
-		emph_text = "\033[97;1m"
-	else:
-		normal_text = ""
-		in_text = ""
-		out_text = ""
-		emph_text = ""
-	
-	# List available serial ports
-	#  Separate ports that are probably Qontrol devices from those that are probably not
-	ports_of_interest = list(list_ports.grep('.*usbserial-FT[A-Z0-9].*'))
-	ports_other = [port for port in list(list_ports.grep('.*')) 
-									if port not in ports_of_interest]
-	ports = ports_of_interest + ports_other
-	n_ports = len(ports)
-	print ("Available ports:")
-	i = 0
-	for port in ports_of_interest:
-		print (" {:}#{:2} - {:15}{:}".format(emph_text, i, str(port), normal_text))
-		i += 1
-	for port in ports_other:
-		print (" #{:2} - {:15}".format(i, str(port)))
-		i += 1
-	
-	# Ask user which port to target
-	if serial_port_name is None:
-		for i in range(3):
-			requested_port_str = input("\nWhich would you like to communicate with? #")
-			try:
-				requested_port_index = int(requested_port_str)
-				if requested_port_index > n_ports:
-					raise RuntimeError()
-				break
-			except:
-				print ("Port index '{:}' not recognised.".format(requested_port_str))
-		
-		for i,port in enumerate(ports):
-			if i == requested_port_index:
-				break
-	else:
-		for port in ports:
-			if port.device == serial_port_name:
-				break
-	
-	
-	port = serial.Serial(port.device, baudrate, timeout = 0)
-	
-	
-	# Multithread the user and hardware monitoring
-	import threading, copy, collections
-
-	class WatcherThread(threading.Thread):
-
-		def __init__(self, stream, name='keyboard-input-thread'):
-			self.stream = stream
-			self.buffer = fifo(maxlen = 8) # Unlikely to ever need > 1
-			super(WatcherThread, self).__init__(name=name, daemon=True)
-			self.stop_flag = False
-			self.start()
-
-		def run(self):
-			while True:
-				r = self.stream.readline()
-				if r:
-					if type(r) is bytes:
-						try:
-							self.buffer.appendleft(r.decode('ascii'))
-						except UnicodeDecodeError:
-							import binascii
-							self.buffer.appendleft(str(binascii.hexlify(r)))
-					else:
-						self.buffer.appendleft(r)
-				if self.stop_flag:
-					break
-		
-		def has_data(self):
-			return (len(self.buffer) > 0)
-		
-		def pop(self):
-			return self.buffer.pop()
-		
-		def stop(self):
-			self.stop_flag = True
-
-	# Start threads
-	user_watcher = WatcherThread(sys.stdin)
-	hardware_watcher = WatcherThread(port)
-	
-	print ("\nEntering interactive mode. Use Ctrl+C/stop/quit/exit to finish.\n")
-	print ("- "*14+'\n')
-	sys.stdout.write(out_text + " > " + normal_text)
-	sys.stdout.flush()
-	cmd = ""
-	resp = ""
-	try:
-		while True:
-			
-			# Handle commands from user
-			if user_watcher.has_data():
-				cmd = user_watcher.pop().strip()
-				
-				# Safe words
-				if cmd in ['quit', 'exit', 'stop']:
-					break
-				
-				cmd = cmd + '\n'
-				port.write(cmd.encode('ascii'))
-				
-				
-# 				sys.stdout.write("\r"+" "*40+"\r")
-# 				sys.stdout.write('> ' + cmd.strip() + "\r\n")
-				sys.stdout.write(out_text + " > " + normal_text)
-				sys.stdout.flush()
-			
-			# Handle response from hardware
-			if hardware_watcher.has_data():
-				resp = hardware_watcher.pop()
-				
-				resp = resp.strip()
-				sys.stdout.write("\r"+" "*40+"\r")
-				sys.stdout.write(in_text + " < " + normal_text + resp + "\r\n")
-				sys.stdout.write(out_text + " > " + normal_text)
-				sys.stdout.flush()
-	
-	except KeyboardInterrupt:
-		print("\n")
-	
-	# Kill our threaded friends
-	try:
-		user_watcher._stop()
-	except:
-		pass
-	try:
-		hardware_watcher._stop()
-	except:
-		pass
-	
-	print ("- "*14+'\n')
-	
-	print ("Interactive shell closed.")
-
-
-
-
-if __name__ == '__main__':
-	
-	import sys, getopt
-	
-	run_interactive_shell()
-	
-	
+"""
+Hardware interfacing for Qontrol modules.
+
+This module lets you control Qontrol hardware modules, natively in Python. It provides 
+a main Qontroller class which handles enumeration, low-level communications, sequencing, 
+error-handling, and log maintenance. Subclasses of Qontroller implement module-specific 
+features (e.g. DC current or voltage interfaces, positional interfaces).
+
+Learn more, at www.qontrol.co.uk/support, or get in touch with us at
+support@qontrol.co.uk. Contribute at github.com/takeqontrol/api.
+
+(c) 2021 Qontrol Ltd.
+"""
+
+from __future__ import print_function
+import serial, re, time
+from collections import deque as fifo
+from random import shuffle
+from serial.tools import list_ports
+import sys
+import os
+
+__version__ = "1.1.1"
+
+COMMON_ERRORS = {
+	0:'Unknown error.',
+	3:'Power error.',
+	4:'Calibration error.',
+	5:'Output error.',
+	10:'Unrecognised command.',
+	11:'Unrecognised input parameter.',
+	12:'Unrecognised channel, {ch}.',
+	13:'Operation forbidden.',
+	14:'Serial buffer overflow.',
+	15:'Serial communication error.',
+	16:'Command timed out.',
+	17:'SPI error.',
+	18:'ADC error.',
+	19:'I2C error.',
+	30:'Too many errors, some have been suppressed.',
+	31:'Firmware trap.',
+	90:'Powered up.'}
+
+Qx_ERRORS = {
+	1:'Over-voltage error on channel {ch}.',
+	2:'Over-current error on channel {ch}.'}
+
+Mx_ERRORS = {0:'Unknown error.',
+	1:'Out-of-range error on channel {ch}.',
+	20:'Interlock triggered on channel {ch}.'}
+
+
+CMD_CODES = {'V':0x00, 'I':0x01, 'VMAX':0x02, 'IMAX':0x03, 'VCAL':0x04, 'ICAL':0x05, 'VERR':0x06, 'IERR':0x07, 'VIP':0x0A, 'SR':0x0B, 'PDI':0x0C, 'PDP':0x0D, 'PDR':0x0E, 'VFULL':0x20, 'IFULL':0x21, 'NCHAN':0x22, 'FIRMWARE':0x23, 'ID':0x24, 'LIFETIME':0x25, 'NVM':0x26, 'LOG':0x27, 'QUIET':0x28, 'LED':0x31, 'NUP':0x32, 'ADCT':0x33, 'ADCN':0x34, 'CCFN':0x35, 'INTEST':0x36, 'OK':0x37, 'DIGSUP':0x38, 'HELP':0x41, 'SAFE':0x42, 'ROCOM':0x43}
+
+DEVICE_PROPERTIES = {'Q8iv':{'VFULL':12.0,'IFULL':24.0}, 'Q8b':{'VFULL':12.0,'IFULL':83.333333}, 'M2':{'VFULL':8458.0,'IFULL':1375.0,'XFULL':8388352.0}}
+
+	
+RESPONSE_OK = 'OK\n'
+ERROR_FORMAT = '[A-Za-z]{1,3}(\d+):(\d+)'
+
+
+class Qontroller(object):
+	"""
+	Superclass which handles communication, enumeration, and logging.
+	
+	 device_id = None                    Device ID
+	 serial_port = None                  Serial port object
+	 serial_port_name = None             Name of port, (eg 'COM1', '/dev/tty1')
+	 error_desc_dict = Q8x_ERRORS        Error code descriptions
+	 log = fifo(maxlen = 256)            Log FIFO of communications
+	 log_handler = None                  Function which catches log dictionaries
+	 log_to_stdout = True                Copy new log entries to stdout
+	 response_timeout = 0.050            Timeout for response to commands
+	 inter_response_timeout = 0.020      Timeout for response to get commands
+	
+	Log handler:
+	 The log handler may be used to catch and dynamically handle certain errors, 
+	 as they arise. In the following example, it is set up to raise a 
+	 RuntimeError upon reception of errors E01, E02, and E03:
+	
+	 q = Qontroller()
+	
+	 fatal_errors = [1, 2, 3]
+	
+	 def my_log_handler(err_dict):
+	 	if err_dict['type'] is 'err' and err_dict['id'] in fatal_errors:
+	 		raise RuntimeError('Caught Qontrol error "{1}" at {0}
+	 			ms'.format(1000*err_dict['proctime'], err_dict['desc']))
+
+	 q.log_handler = my_log_handler
+	 
+	 or more simply
+	 
+	 q.log_handler = generic_log_handler(fatal_errors)
+	"""
+
+	error_desc_dict = COMMON_ERRORS
+
+	def __init__(self, *args, **kwargs):
+		"""
+		Initialiser.
+		"""
+		
+		# Defaults
+		
+		self.device_id = None				# Device ID (i.e. [device type]-[device number])
+		self.serial_port = None				# Serial port object
+		self.serial_port_name = None		# Name of serial port, eg 'COM1' or '/dev/tty1'
+		self.baudrate = 115200				# Serial port baud rate (signalling frequency, Hz)
+		self.log = fifo(maxlen = 4096)		# Log FIFO of sent commands and received errors
+		self.log_handler = None				# Function which catches log dictionaries
+	
+		self.log_to_stdout = False			# Copy new log entries to stdout
+		self.response_timeout = 0.100		# Timeout for RESPONSE_OK or error to set commands
+		self.inter_response_timeout = 0.050	# Timeout between received messages
+		self.wait_for_responses = True		# Should we wait for responses to set commands
+		
+		# Set a time benchmark
+		self.init_time = time.time()
+		
+		# Get arguments from init
+		
+		# Populate parameters, if provided
+		for para in ['device_id', 'serial_port_name', 'log_handler', 'log_to_stdout', 'response_timeout', 'inter_response_timeout', 'baudrate', 'wait_for_responses']:
+			try:
+				self.__setattr__(para, kwargs[para])
+			except KeyError:
+				continue
+		
+		# Find serial port by asking it for its device id
+		if 'device_id' in kwargs:
+			# Search for port with matching device ID
+			ob = re.match('(Q\w+)-([0-9a-fA-F\*]+)', self.device_id)
+			targ_dev_type,targ_dev_num = ob.groups()
+			if ob is None:
+				raise AttributeException('Entered device ID ({0}) must be of form "[device type]-[device number]" where [device number] can be hexadecimal'.format(self.device_id))
+			
+			# Find serial port based on provided device ID (randomise their order)
+			candidates = []
+			possible_ports = list(list_ports.comports())
+			shuffle(possible_ports)
+			tries = 0
+			for port in possible_ports:
+				for i in range(60):
+					sys.stdout.write(' ')
+				sys.stdout.write('\r')
+				sys.stdout.write('Querying port {:}... '.format(port.device))
+				sys.stdout.flush()
+				
+				try:
+					# Instantiate the serial port
+					self.serial_port = serial.Serial(port.device, self.baudrate, timeout=0.5)
+					self.serial_port.close()
+					self.serial_port.open()
+					# Clear buffer
+					self.serial_port.reset_input_buffer()
+					self.serial_port.reset_output_buffer()
+					# Transmit our challenge string
+					self.serial_port.write("id?\n".encode('ascii'))
+					# Receive response
+					response = self.serial_port.read(size=64).decode("ascii") 
+					# Check if we received a response
+					if response == '':
+						sys.stdout.write('No response\n')
+						continue
+					# Match the device ID
+					ob = re.match('.*((?:'+ERROR_FORMAT+')|(?:Q\w+-[0-9a-fA-F\*]+)).*', response)
+					if ob is not None:
+						ob = re.match('(Q\w+)-([0-9a-fA-F\*]+)\n', response)
+						if ob is not None:
+							sys.stdout.write('{:}\n'.format(response))
+							sys.stdout.flush()
+							dev_type,dev_num = ob.groups()
+							candidates.append({'dev_type':dev_type, 'dev_num':dev_num, 'port':port.device})
+							if dev_type == targ_dev_type and dev_num == targ_dev_num:
+								self.serial_port_name = port.device
+								break
+						else:
+							ob = re.match(ERROR_FORMAT, response)
+							if ob is not None:
+								sys.stdout.write('Error')
+								# Try this port again later
+								if tries < 3:
+									sys.stdout.write('. Will try again...')
+									possible_ports.append(port)
+									tries += 1
+								else:
+									sys.stdout.write('\n')
+								sys.stdout.flush()
+					else:
+						sys.stdout.write('Not a valid device\n'.format(response))
+						sys.stdout.flush()
+							
+					
+					# Close port
+					self.serial_port.close()
+					
+				except serial.serialutil.SerialException:
+					sys.stdout.write('Busy\n')
+					sys.stdout.flush()
+					continue
+			
+			# If the target device is not found
+			if not self.serial_port.is_open:
+				# Check whether we found another possibility
+				for candidate in candidates:
+					if candidate['dev_type'] == targ_dev_type:
+						self.device_id = candidate['dev_type']+'-'+candidate['dev_num']
+						self.serial_port_name = candidate['port']
+						print ('Qontroller.__init__: Warning: Specified device ID ({0}) could not be found. Using device with matching type ({2}) on port {1}.'.format(kwargs['device_id'], self.serial_port_name, self.device_id))
+						break
+				# If no similar device exists, abort
+				if all([candidate['dev_type'] != targ_dev_type for candidate in candidates]):
+					raise AttributeError('Specified device ID ({0}) could not be found.'.format(kwargs['device_id']))
+			
+			print ('Using serial port {0}'.format(self.serial_port_name))
+			# If serial_port_name was also specified, check that it matches the one we found.
+			if ('serial_port_name' in kwargs) and (self.serial_port_name != kwargs['serial_port_name']):
+				print ('Qontroller.__init__: Warning: Specified serial port ({0}) does not match the one found based on the specified device ID ({1}, {2}). Using serial port {2}.'.format(kwargs['serial_port_name'], self.device_id, self.serial_port_name))
+		
+		# Open serial port directly, get device id
+		elif 'serial_port_name' in kwargs:
+			# Open serial communication
+			# This will throw a serial.serialutil.SerialException if busy
+			self.serial_port = serial.Serial(self.serial_port_name, self.baudrate, timeout = self.response_timeout)
+			
+			# Clear the input buffer (reset_input_buffer doesn't clear fully)
+			self.serial_port.read(1000000)
+			
+			# Get device ID
+			# Transmit our challenge string
+			# This repeated try mechanism accounts for serial ports with starting hiccups
+			timed_out = True
+			for t in range(3):
+				# Clear buffer
+				self.serial_port.reset_input_buffer()
+				self.serial_port.reset_output_buffer()
+				# Send challenge
+				self.serial_port.write('id?\n'.encode('ascii'))
+				# Receive response
+				start_time = time.time()
+				# Wait for first byte to arrive
+				while (self.serial_port.in_waiting == 0) and (time.time() - start_time < 0.2):
+					pass
+				# Read response, ignoring unparsable characters
+				try:
+					response = self.serial_port.read(size=64).decode('ascii')
+				except UnicodeDecodeError:
+					response = ""
+				# Parse it
+				ob = re.match('.*((?:'+ERROR_FORMAT+')|(?:\w+\d\w*-[0-9a-fA-F\*]+)).*', response)
+				# Check whether it's valid
+				if ob is not None:
+					# Flag that we have broken out correctly
+					timed_out = False
+					break
+			
+			# Store the parsed value
+			if not timed_out:
+				self.device_id = ob.groups()[0]
+				# Check if it was an error, in which case clear the stored value but proceed
+				ob = re.match('((?:'+ERROR_FORMAT+')|(?:Q\w+-\*+))', self.device_id)
+				if ob is not None:
+					# It was an error (no ID assigned yet)
+					self.device_id = None
+			else:
+				raise RuntimeError('Qontroller.__init__: Error: Unable to communicate with device on port {0} (received response {1}, "{2}").'.format(self.serial_port_name, ":".join("{:02x}".format(ord(c)) for c in response), response.replace('\n', '\\n')))
+		else:
+			raise AttributeError('At least one of serial_port_name or device_id must be specified on Qontroller initialisation. Available serial ports are:\n  serial_port_name = {:}'.format('\n  serial_port_name = '.join([port.device for port in list(list_ports.comports())])))
+		
+		
+		# Establish contents of daisy chain
+		try:
+			# Force a reset of the daisy chain
+			self.issue_command('nup', operator = '=', value = 0)
+			
+			# Ask for number of upstream devices, parse it
+			try:
+				chain = self.issue_command('nupall', operator = '?', target_errors = [0,10,11,12,13,14,15,16], output_regex = '(?:([^:\s]+)\s*:\s*(\d+)\n*)*')
+			except:
+				chain = self.issue_command('nup', operator = '?', target_errors = [0,10,11,12,13,14,15,16], output_regex = '(?:([^:\s]+)\s*:\s*(\d+)\n*)*')
+			# Further parse each found device into a dictionary
+			for i in range(len(chain)):
+				ob = re.match('\x00*([^-\x00]+)-([0-9a-fA-F\*]+)', chain[i][0])
+			
+				device_id = chain[i][0]
+				device_type = ob.groups()[0]
+				device_serial = ob.groups()[1]
+			
+				try:
+					index = int(chain[i][1])
+				except ValueError:
+					index = -1
+					print ('Qontroller.__init__: Warning: Unable to determine daisy chain index of device with ID {:}.'.format(device_id))
+			
+				# Scan out number of channels from device type
+				ob = re.match('[^\d]+(\d*)[^\d]*', device_type)
+			
+			
+				try:
+					n_chs = int(ob.groups()[0])
+				except ValueError:
+					n_chs = -1
+					print ('Qontroller.__init__: Warning: Unable to determine number of channels of device at daisy chain index {:}.'.format(index))
+			
+				chain[i] = {
+					'device_id':device_id,
+					'device_type':device_type,
+					'device_serial':device_serial,
+					'n_chs':n_chs,
+					'index':index}
+		except:
+			chain = []
+			print ('Qontroller.__init__: Warning: Unable to determine daisy chain configuration.')
+		
+		self.chain = chain
+	
+	
+	def __del__(self):
+		"""
+		Destructor.
+		"""
+		self.close()
+	
+	
+	def close(self):
+		"""
+		Release resources
+		"""
+		if self.serial_port is not None and self.serial_port.is_open:
+			# Close serial port
+			self.serial_port.close()
+	
+	
+	def transmit (self, command_string, binary_mode = False):
+		"""
+		Low-level transmit data method.
+		
+		 command_string -- str or bytearray
+		"""
+		# Ensure serial port is open
+		if not self.serial_port.is_open:
+			self.serial_port.open()
+			print ("Opening serial port!")
+		
+		# Write to port
+		if binary_mode:
+			self.serial_port.write(command_string)
+			self.log_append(type='tx', id='', ch='', desc=repr(command_string), raw=command_string)
+		else:
+			self.serial_port.write(command_string.encode('ascii'))
+			self.log_append(type='tx', id='', ch='', desc=command_string, raw='')
+			
+		
+		# Log it
+		
+		# This may speed things up; YMMV:
+		# self.serial_port.flush()
+	
+	
+	def receive (self):
+		"""
+		Low-level receive data method which also checks for errors.
+		"""
+		# Ensure serial port is open
+		if not self.serial_port.is_open:
+			self.serial_port.open()
+		
+		# Read from port
+		lines = []
+		errs = []
+		
+		# Check if there's anything in the input buffer
+		while self.serial_port.in_waiting > 0:
+			# Get a line from the receive buffer
+			rcv = self.serial_port.readline()
+			try:
+				line = str(rcv.decode('ascii'))
+			except UnicodeDecodeError as e:
+				raise RuntimeError("unexpected characters in Qontroller return value. Received line '{:}'.".format(rcv) )
+			
+			# Check if it's an error by parsing it
+			err = self.parse_error(line)
+			if err is None:
+				# No error, keep the line
+				lines.append(line)
+			else:
+				# Line represents an error, add to list
+				errs.append(err)
+		
+		# Log the lines we received
+		if len(lines):
+			self.log_append(type='rcv', id='', ch='', desc=lines, raw='')
+		
+		# Add any errors we found to our log
+		for err in errs:
+			self.log_append(type='err', id=err['id'], ch=err['ch'], desc=err['desc'], raw=err['raw'])
+		
+		return (lines, errs)
+	
+	
+	def log_append (self, type='err', id='', ch=0, value=0, desc='', raw=''):
+		"""
+		Log an event; add both a calendar- and process-timestamp.
+		"""
+		# Append to log fifo
+		self.log.append({'timestamp':time.asctime(), 'proctime':round(time.time()-self.init_time,3), 'type':type, 'id':id, 'ch':ch, 'value':value, 'desc':desc, 'raw':raw})
+		# Send to handler function (if defined)
+		if self.log_handler is not None:
+			self.log_handler(self.log[-1])
+		# Send to stdout (if requested)
+		if self.log_to_stdout:
+			self.print_log (n = 1)
+	
+	
+	def print_log (self, n = None):
+		"""
+		Print the n last log entries. If n == None, print all log entries.
+		"""
+		if n is None:
+			n = len(self.log)
+		
+		for i in range(-n,0):
+			print('@ {0: 8.1f} ms, {1} : {2}'.format(1000*self.log[i]['proctime'], self.log[i]['type'], self.log[i]['desc']) )
+	
+	
+	def parse_error (self, error_str):
+		"""
+		Parse an error into its code, channel, and human-readable description.
+		"""
+		# Regex out the error and channel indices from the string
+		ob = re.match(ERROR_FORMAT, error_str)
+		
+		# If error_str doesn't match an error, return None
+		if ob is None:
+			return None
+		
+		# Extract the two matched groups (i.e. the error and channel indices)
+		errno,chno = ob.groups()
+		errno = int(errno)
+		chno = int(chno)
+		
+		# Get the error description; if none is defined, mark as unrecognised
+		errdesc = self.error_desc_dict.get(errno, 'Unrecognised error code.').format(ch=chno)
+		
+		return {'type':'err', 'id':errno, 'ch':chno, 'desc':errdesc, 'raw':error_str}
+	
+	
+	def wait (self, seconds=0.0):
+		"""
+		Do nothing while watching for errors on the serial bus.
+		"""
+		start_time = time.time()
+		while time.time() < start_time + seconds:
+			self.receive()
+	
+	
+	def issue_command (self, command_id, ch=None, operator='', 
+		value=None, n_lines_requested=2**31, target_errors=None, 
+		output_regex='(.*)', special_timeout = None):
+		"""
+		Transmit command to device, get response.
+		
+		Command format is [command_id][ch][operator][value].
+		
+		 command_id          Command header
+		 ch                  Channel index to apply command to
+		 operator            Type of command in {?, =}
+		 value               Value of set command
+		 n_lines_requested   Lines of data (not error) to wait for, or timeout
+		 target_errors       Error numbers which will be raised as RuntimeError
+		 special_timeout     Timeout to use for this command only
+		"""
+		# Check for previous errors
+		lines,errs = self.receive()
+		
+		# Transmit command
+		
+		if ch is None:
+			ch = ''
+		if value is None:
+			value = ''
+		if isinstance(value,list):
+			tx_str = '{0}{1}{2}{3}'.format(command_id, ch, operator,value[0])
+			for v in value[1:]:
+				tx_str += ',{:}'.format(v)
+		else:
+			tx_str = '{0}{1}{2}{3}'.format(command_id, ch, operator, value)
+		
+		self.transmit(tx_str+'\n')
+		
+		# Log it
+		self.log_append(type= 'set' if operator == '=' else 'get', value=value, id=command_id, ch=ch, desc='Command: "'+tx_str+'".')
+		
+		
+		# Function to retry this command (in case of comms error)
+		def retry_function():
+			return self.issue_command (command_id, ch, operator, value, n_lines_requested, target_errors, output_regex)
+		
+		# Wait for response
+		if operator=='?' or ((operator=='=' or operator=='') and self.wait_for_responses):
+			result = []
+			try:
+				result = self._issue_command_receive_response (retry_function, n_lines_requested, target_errors, output_regex, special_timeout)
+				return result
+			except RuntimeError as e:
+				if operator == '?':
+					# If we want a return value, raise an error
+					raise RuntimeError ("Failed to read with command '{0}'. {1}".format(tx_str, e))
+				else:
+					# If we are setting something, just warn the user
+					print("Qontroller.issue_command: Warning: Failed to write with command '{0}'. {1}".format(tx_str, e))
+					return None
+		
+	
+	def issue_binary_command (self, command_id, ch=None, BCAST=0, ALLCH=0, ADDM=0, RW=0, ACT=0, DEXT=0, value_int=0, addr_id_num=0x0000, n_lines_requested=2**31, target_errors=None, output_regex='(.*)', special_timeout = None):
+		"""
+		Transmit command to device, get response.
+		
+		 command_id:   Command ID, either int (command index) or str (command name)
+		 ch:           Channel address (max 0xFFFF for ADDM=0, 0xFF for ADDM=1)
+		 BCAST,
+		 ALLCH,
+		 ADDM,
+		 RW,
+		 ACT,
+		 DEXT: 		   Header bits. See Programming Manual for full description
+		 value_int:    Data, either int (DEXT=0) or list of int (DEXT=1)
+		 addr_id_num   Device ID code (ADDM=1 only)
+		
+		Other arguments are as described for issue_command().
+		"""
+		
+		
+		def get_val(i):
+			"""Function to convert uint16 to bytearray([uint8,uint8])"""
+			return bytearray([int(i/256),int(i)-int(i/256)*256])
+		
+		def parity_odd(x):
+			"""Function to compute whether a byte's parity is odd."""
+			x = x ^ (x >> 4)
+			x = x ^ (x >> 2)
+			x = x ^ (x >> 1)
+			return x & 1
+		
+		
+		# Format header byte
+		header_byte  =       0x80
+		header_byte += BCAST*0x40
+		header_byte += ALLCH*0x20
+		header_byte +=  ADDM*0x10
+		header_byte +=    RW*0x08
+		header_byte +=   ACT*0x04
+		header_byte +=  DEXT*0x02
+		header_byte += parity_odd(header_byte)
+		
+		
+		# Format command byte
+		if isinstance(command_id, str):
+			command_byte = CMD_CODES[command_id.upper()]
+		elif isinstance(command_id, int):
+			command_byte = command_id
+		
+		
+		# Format channel address
+		address_bytes = bytearray()
+		if ch is None:
+			ch = 0
+		if ADDM == 1:
+			address_bytes.extend(get_val(addr_id_num))
+			address_bytes.append(ch)
+		elif ADDM == 0:
+			address_bytes.append(0)
+			address_bytes.extend(get_val(ch))
+		
+		
+		# Format value bytes
+		# value_int can be either an int or a list of ints (for vectorised input, DEXT = 1)
+		data_bytes = bytearray()
+		
+		if DEXT == 1:
+			# Handle data extension length
+			if isinstance(value_int, list):
+				n_dext_words = len(value_int)
+			else:
+				n_dext_words = 1
+			if n_dext_words > 0xFFFF:
+				n_dext_words = 0xFFFF
+			data_bytes.extend(get_val(n_dext_words))
+		
+		if isinstance(value_int, int):
+			data_bytes.extend(get_val(value_int))
+		
+		elif isinstance(value_int, list) and all([isinstance(e ,int) for e in value_int]):
+			for i,e in enumerate(value_int):
+				data_bytes.extend(get_val(e))
+				if i == n_dext_words:
+					break
+		
+		else:
+			raise AttributeError("value_int must be of type int, or of type list with all elements of type int (received type {:})".format(type(value_int) ) )
+		
+		
+		# Compose command byte string
+		tx_str = bytearray()
+		tx_str.append(header_byte)				# Header byte
+		tx_str.append(command_byte)				# Command byte
+		tx_str.extend(address_bytes)			# Three bytes of channel address
+		tx_str.extend(data_bytes)				# 2 (DEXT=0) or 2*N+1 (DEXT=1) bytes of data
+		
+		# Transmit it
+		self.transmit(tx_str, binary_mode = True)
+		
+		
+		# Function to retry this command (in case of comms error)
+		def retry_function():
+			return self.issue_binary_command (command_id, ch, BCAST, ALLCH, ADDM, RW, ACT, DEXT, value_int, addr_id_num, n_lines_requested, target_errors, output_regex, special_timeout)
+		
+		# Wait for response
+		if RW==1 or ((RW==0 or ACT) and self.wait_for_responses):
+			try:
+				result = self._issue_command_receive_response (retry_function, n_lines_requested, target_errors, output_regex, special_timeout)
+				return result
+			except RuntimeError as e:
+				if RW == 1:
+					# If we want a return value, raise an error
+					raise RuntimeError ("Failed to read with command '{0}'. {1}".format(tx_str, e))
+				else:
+					# If we are setting something, just warn the user
+					print("Qontroller.issue_command: Warning: Failed to write with command '{0}'. {1}".format(tx_str, e))
+					return None
+				
+	
+	
+	
+	def _issue_command_receive_response (self, retry_function, n_lines_requested=2**31, target_errors=None, output_regex='(.*)', special_timeout = None):
+		"""
+		Internal method to handle waiting for response.
+		"""
+		
+		# Receive response
+		lines = []
+		errs = []
+		if target_errors is None:
+			target_errors = []
+		start_time = time.time()
+		last_message_time = start_time
+		
+		timeout = special_timeout if special_timeout != None else self.response_timeout
+		
+		
+		while (True):
+				
+				# Break conditions
+				if (RESPONSE_OK in lines):
+					break
+				elif (len(lines) >= n_lines_requested):
+					break
+				elif not all([err['id'] not in target_errors for err in errs]):
+					break
+				elif (time.time() - start_time > timeout):
+					if (time.time() - last_message_time > self.inter_response_timeout):
+						break
+				
+				# Receive data
+				rec_lines,rec_errs = self.receive()
+				
+				# Update the last time a message was received
+				# We won't proceed now until self.inter_response_timeout has elapsed
+				if len(rec_lines) + len(rec_errs) > 0:
+					last_message_time = time.time()
+					
+				# Integrate received lines and errors
+				lines.extend(rec_lines)
+				errs.extend(rec_errs)
+				
+				# Check whether we have received a serial comms error (E15)
+				if any([err['id'] == 15 for err in errs]):
+					# If we did, we should try issuing the command again, recursively
+					return retry_function()
+				
+				# Check whether we have received a fatal error
+				if any([err['id'] in target_errors for err in errs]):
+					raise RuntimeError('Received target error code {0}, "{1}". Last 5 log items were: \n{2}.'.format(errs[-1]['id'], errs[-1]['desc'], '\n'.join([str(self.log[l]) for l in range(-6,-1)])))
+		
+		# We timed out.
+		if len(lines) == 0 and len(errs) == 0:
+			# If we are looking for a return value, raise an error
+			raise RuntimeError ('Timed out')
+		
+		# Parse the output
+		values = []
+		for line in lines:
+			op = re.match(output_regex, line)
+			if op is None:
+				value = (None,)
+			else:
+				value = op.groups()
+			values.append(value)
+		
+		return values
+	
+	def __getattr__(self, attr):
+		"""
+		Allow convenience attribute access for certain parameters
+		"""
+		if (attr in ['firmware', 'vfull', 'ifull', 'lifetime']):
+			return self.issue_command (command_id=attr, ch=None, operator='?', n_lines_requested=1)[0][0]
+
+
+def generic_log_handler(fatal_errors='all'):
+	"""
+	A generic log handler which can be passed to Qontroller instances to
+	generate a RuntimeError every time an error in the list fatal_errors
+	is reported by the hardware.
+	
+	 fatal_errors    List of errors that should be raised.
+	                 'all' will raise every error encountered (default).
+	"""
+	
+	if fatal_errors == 'all':
+		def _generic_log_handler(err_dict):
+			if err_dict['type'] is 'err':
+				raise RuntimeError('Caught Qontrol error "{1}" at {0}
+					ms'.format(1000*err_dict['proctime'], err_dict['desc']))
+	else:
+		def _generic_log_handler(err_dict):
+			if err_dict['type'] is 'err' and err_dict['id'] in fatal_errors:
+				raise RuntimeError('Caught Qontrol error "{1}" at {0}
+					ms'.format(1000*err_dict['proctime'], err_dict['desc']))
+	
+	return _generic_log_handler
+
+
+class _ChannelVector(object):
+	"""
+	List class with fixed length but mutable (typed) elements, with hooks.
+	"""
+	
+	def __init__(self, base_list, valid_types=(int,float), set_handle=None, get_handle=None):
+		self.list = base_list
+		self.valid_types = valid_types
+		try:
+			len(self.valid_types)
+		except:
+			raise AttributeError("valid_types must be iterable.")
+		self.set_handle = set_handle
+		self.get_handle = get_handle
+
+	
+	def __len__(self):
+		return len(self.list)
+		
+	
+	def __getitem__(self, key):
+		if isinstance(key, slice):
+			# Handle slice key
+			return [self[k] for k in range(len(self))[key.start:key.stop:key.step]]
+		else:
+			# Handle normal key
+			if self.get_handle is not None:
+				get_val = self.get_handle (key, self.list[key])
+				if get_val is not None:
+					self.list[key] = get_val
+			return self.list[key]
+		
+	
+	def __setitem__(self, key, value):
+		if not isinstance(value,list):
+			# Check type (list element types are handled by this recursively)
+			if all([type(value) != valid_type for valid_type in self.valid_types]):
+				raise TypeError('Attempt to set value to type {0} is forbidden. Valid types are {1}.'.format(type(value), self.valid_types))
+		if isinstance(key, slice):
+			# Handle slice key
+			ks = range(len(self))[key.start:key.stop:key.step]
+			if isinstance(value,list):
+				if len(ks) != len(value):
+					raise AttributeError('Attempt to set {0} channels of output to list of length {1}. Lengths must match.'.format(len(ks), len(values)))
+				vs = value
+			else:
+				vs = [value] * len(ks)
+			
+			for k in ks:
+				self[k] = vs[k]
+		else:
+			# Handle normal key
+			if self.set_handle is not None:
+				self.set_handle (key, value)
+			self.list[key] = value
+		
+	
+	def __iter__(self):
+		return iter(self.list)
+	
+	
+	def __repr__(self):
+		return repr([self[i] for i in range(len(self))])
+
+
+
+class QXOutput(Qontroller):
+	"""
+	Output module class. Provides channel vectors for voltage (v), current (i), 
+	maximum voltage (vmax), and maximum current (imax).
+	
+	Compatible modules:
+	- Q8iv
+	- Q8b
+	"""
+	
+	error_desc_dict = {**COMMON_ERRORS, **Qx_ERRORS}
+
+	def __init__(self, *args, **kwargs):
+		super(type(self), self).__init__(*args, **kwargs)
+		
+		self.n_chs = 0
+		self.v_full = 0
+		self.i_full = 0
+		self.v = None				# Channel voltages (direct access)
+		self.i = None				# Channel currents (direct access)
+		self.vmax = None			# Channel voltages (direct access)
+		self.imax = None			# Channel currents (direct access)
+		self.binary_mode = False	# Communicate in binary
+		
+		
+		# Populate parameters, if provided
+		for para in ['binary_mode']:
+			try:
+				self.__setattr__(para, kwargs[para])
+			except KeyError:
+				continue
+		
+		
+		# Get our full-scale voltage and current (VFULL, IFULL)
+		try:
+			self.v_full = float(self.issue_command('vfull', operator = '?', n_lines_requested = 1, output_regex='(?:\+|-|)([\d\.]+) V')[0][0])
+		except Exception as e:
+			raise RuntimeError("Unable to obtain VFULL from qontroller on port {:}. Error was {:}.".format(self.serial_port_name, e))
+		try:
+			self.i_full = float(self.issue_command('ifull', operator = '?', n_lines_requested = 1, output_regex='(?:\+|-|)([\d\.]+) mA')[0][0])
+		except:
+			raise RuntimeError("Unable to obtain IFULL from qontroller on port {:}.".format(self.serial_port_name))
+		
+		# Get our number of channels
+		try:
+			# See if its in the list of kwargs
+			self.n_chs = kwargs['n_chs']
+			if self.n_chs <= 0 or self.n_chs == None:
+				raise KeyError()
+		except KeyError:
+			# If not in kwargs, try to get it from the chain
+			try:
+				self.n_chs = sum([device['n_chs'] for device in self.chain])
+			except KeyError:
+				# If not, just ask the top device how many ports its got
+				try:
+					self.n_chs = int(self.issue_command('nchan', operator = '?', n_lines_requested = 1, target_errors = [10], output_regex = '(\d+)\n')[0][0])
+				except:
+					# If not, just take some random value
+					self.n_chs = 8
+					print ("QXOutput.__init__: Warning: Failed to obtain number of daisy-chained channels automatically. Include this as n_chs argument on initialisation to workaround.")
+		
+		# Generate lists of VFULL and IFULL values, for binary command scaling
+		self.v_fulls = []
+		self.i_fulls = []
+		for d in self.chain:
+			for ch in range(d['n_chs']):
+				self.v_fulls.append(DEVICE_PROPERTIES[d['device_type']]['VFULL'])
+				self.i_fulls.append(DEVICE_PROPERTIES[d['device_type']]['IFULL'])
+		
+		# Set up output direct access
+		# These initialise themselves when they are first used (i.e. the 0 init is OK)
+		
+		# Voltage
+		self.v = _ChannelVector([0] * self.n_chs)
+		self.v.set_handle = lambda ch,val: self.set_value(ch,'V',val)
+		self.v.get_handle = lambda ch,val: self.get_value(ch,'V')
+		
+		self.vmax = _ChannelVector([0] * self.n_chs)
+		self.vmax.set_handle = lambda ch,val: self.set_value(ch,'VMAX',val)
+		self.vmax.get_handle = lambda ch,val: self.get_value(ch,'VMAX')
+		
+		# Current
+		self.i = _ChannelVector([0] * self.n_chs)
+		self.i.set_handle = lambda ch,val: self.set_value(ch,'I',val)
+		self.i.get_handle = lambda ch,val: self.get_value(ch,'I')
+		
+		self.imax = _ChannelVector([0] * self.n_chs)
+		self.imax.set_handle = lambda ch,val: self.set_value(ch,'IMAX',val)
+		self.imax.get_handle = lambda ch,val: self.get_value(ch,'IMAX')
+		
+		self.initialised = True
+	
+	
+	def set_value (self, ch, para='V', new=0):
+		if self.binary_mode:
+			if para in ['V','VMAX']:
+				full = self.v_fulls[ch]
+			elif para in ['I','IMAX']:
+				full = self.i_fulls[ch]
+			self.issue_binary_command(CMD_CODES[para.upper()], ch=ch, RW=0, value_int=int((new/full)*0xFFFF) )
+		else:
+			self.issue_command(para, ch=ch, operator='=', value=new)
+	
+	def get_value (self, ch, para='V'):
+	
+		if self.binary_mode:
+			result = self.issue_binary_command(CMD_CODES[para.upper()], ch=ch, RW=1, n_lines_requested = 1, output_regex = '((?:\+|-){0,1}[\d\.]+)')
+		else:
+			result = self.issue_command(para, ch = ch, operator = '?', n_lines_requested = 1, output_regex = '((?:\+|-){0,1}[\d\.]+)')
+		if len(result) > 0:
+			if len(result[0]) > 0:
+				s = result[0][0]
+				if '.' in s:
+					return float(s)
+				else:
+					try:
+						return int(s)
+					except:
+						return s
+		return None
+	
+	def get_all_values (self, para='V'):
+		if self.binary_mode:
+			result = self.issue_binary_command(CMD_CODES[para.upper()], RW=1, ALLCH=1, BCAST=0, n_lines_requested = self.n_chs, output_regex = '(?:\+|-|)([\d\.]+)', special_timeout = 2*self.response_timeout)
+		else:
+			result = self.issue_command(para+'all', operator = '?', n_lines_requested = self.n_chs, output_regex = '(?:\+|-|)([\d\.]+)', special_timeout = 2*self.response_timeout)
+		if len(result) > 0:
+			if len(result[0]) > 0:
+				out = [None]*len(result)
+				for i in range(len(result)):
+					try:
+						out[i] = float(result[i][0])
+					except IndexError as e:
+						print ("Warning: get_all_values: Failed to index result (length {:}) with error {:}.".format(len(result), e))
+				return out
+		return None
+	
+	def set_all_values (self, para='V', values=0):
+		"""
+		Slice up set commands into vectors for each module, and transmit.
+		
+		 para:      Parameter to set {'V' or 'I'}
+		 values:    Either float/int or list of float/int of length n_chs
+		"""
+		
+		if isinstance(values,list):
+			# Check length
+			if len(values) != self.n_chs:
+				raise AttributeError("Length of values list ({:}) must match total number of channels ({:}).".format(len(values), self.n_chs))
+		else:
+			# If input is atomic, then set each channel to that
+			values = [values] * self.n_chs
+		
+		if self.binary_mode:
+			if para in ['V','VMAX']:
+				fulls = self.v_fulls
+			elif para in ['I','IMAX']:
+				fulls = self.i_fulls
+			
+			# Convert input to ints
+			for i in range(self.n_chs):
+				values[i] = int((values[i]/fulls[i])*0xFFFF)
+			
+			# Map command name to code
+			cmd_code = CMD_CODES[para.upper()]
+			
+			# Send vectorised outputs to each module
+			i = 0
+			for d in self.chain:
+				n = d['n_chs']
+				self.issue_binary_command(cmd_code, ch=i, RW=0, DEXT=1, value_int = values[i:i+n])
+				i += n
+		else:
+			# Send vectorised outputs to each module
+			i = 0
+			for d in self.chain:
+				n = d['n_chs']
+				self.issue_command(para+'VEC', ch=i, operator='=', value = values[i:i+n])
+				i += n
+		
+	
+	def __setattr__(self, attr, val):
+		# Prevent overwrite of internal variables
+		try:
+			if (self.initialised is True and attr in ['v', 'i', 'vmax', 'imax', 'v_full', 'n_chs']):
+				print ("QXOutput.__setattr__: Warning: Overwriting of '{:}' is forbidden.".format(attr) )
+				return
+		except AttributeError:
+			# If we are still initialising, carry on setting variable
+			pass
+		
+		object.__setattr__(self, attr, val)
+
+
+
+class MXMotor(Qontroller):
+	"""
+	Motor controller module class. Provides channel vectors for speed (v), 
+	maximum speed (vmax), maximum winding current (imax), position (x) and 
+	associated minimum (xmin) and maximum (xmax), power-of-two microsteps 
+	(ustep), and motor mode (mode).
+	
+	Compatible modules:
+	- M2
+	"""
+	
+	error_desc_dict = {**COMMON_ERRORS, **Mx_ERRORS}
+	
+	def __init__(self, *args, **kwargs):
+		super(type(self), self).__init__(*args, **kwargs)
+
+		self.n_chs = 0
+		self.v_full = 0
+		self.i_full = 0
+		self.x_full = 0
+		self.v = None				# Channel voltages (direct access)
+		self.x = None				# Channel positions (direct access)
+		self.vmax = None			# Channel voltages (direct access)
+		self.imax = None			# Channel currents (direct access)
+		self.xmin = None			# Channel minimum positions (direct access)
+		self.xmax = None			# Channel maximum positions (direct access)
+		self.ustep = None			# Channel microstep (direct access)
+		self.mode = None			# Channel mode (direct access)
+		
+		# Defaults
+		
+		self.binary_mode = False	# Communicate in binary
+		
+		
+		# Populate parameters, if provided
+		for para in ['binary_mode']:
+			try:
+				self.__setattr__(para, kwargs[para])
+			except KeyError:
+				continue
+		
+		
+		# Get our full-scale voltage and current (VFULL, IFULL)
+		try:
+			self.v_full = float(self.issue_command('vfull', operator = '?', n_lines_requested = 1, output_regex='(?:\+|-|)([\d\.]+).*')[0][0])
+		except Exception as e:
+			raise RuntimeError("Unable to obtain VFULL from qontroller on port {:}. Error was {:}.".format(self.serial_port_name, e))
+		try:
+			self.i_full = float(self.issue_command('ifull', operator = '?', n_lines_requested = 1, output_regex='(?:\+|-|)([\d\.]+) mA')[0][0])
+		except:
+			raise RuntimeError("Unable to obtain IFULL from qontroller on port {:}.".format(self.serial_port_name))
+		try:
+			self.x_full = float(self.issue_command('xfull', operator = '?', n_lines_requested = 1, output_regex='(?:\+|-|)([\d\.]+)')[0][0])
+		except:
+			print("MX.__init__: Warning: Unable to obtain XFULL from qontroller on port {:}.".format(self.serial_port_name))
+			self.x_full = DEVICE_PROPERTIES['M2']['XFULL']
+		
+		# Get our number of channels
+		try:
+			# See if its in the list of kwargs
+			self.n_chs = kwargs['n_chs']
+			if self.n_chs <= 0 or self.n_chs == None:
+				raise KeyError()
+		except KeyError:
+			# If not in kwargs, try to get it from the chain
+			try:
+				self.n_chs = sum([device['n_chs'] for device in self.chain])
+			except KeyError:
+				# If not, just ask the top device how many ports its got
+				try:
+					self.n_chs = int(self.issue_command('nchan', operator = '?', n_lines_requested = 1, target_errors = [10], output_regex = '(\d+)\n')[0][0])
+				except:
+					# If not, just take some random value
+					self.n_chs = 2
+					print ("MX.__init__: Warning: Failed to obtain number of daisy-chained channels automatically. Include this as n_chs argument on initialisation to workaround. This may indicate an underlying issue in (1) communications from the PC, (2) seating of the modules in the backplane, or (3) the hardware itself.")
+		
+		# Generate lists of *FULL values, for binary command scaling
+		self.v_fulls = []
+		self.i_fulls = []
+		self.x_fulls = []
+		for d in self.chain:
+			for ch in range(d['n_chs']):
+				self.v_fulls.append(DEVICE_PROPERTIES[d['device_type']]['VFULL'])
+				self.i_fulls.append(DEVICE_PROPERTIES[d['device_type']]['IFULL'])
+				self.x_fulls.append(DEVICE_PROPERTIES[d['device_type']]['XFULL'])
+		
+		# Set up output direct access
+		# These initialise themselves when they are first used (i.e. the 0 init is OK)
+		
+		# Voltage
+		self.v = _ChannelVector([0] * self.n_chs)
+		self.v.set_handle = lambda ch,val: self.set_value(ch,'V',val)
+		self.v.get_handle = lambda ch,val: self.get_value(ch,'V')
+		
+		self.vmax = _ChannelVector([0] * self.n_chs)
+		self.vmax.set_handle = lambda ch,val: self.set_value(ch,'VMAX',val)
+		self.vmax.get_handle = lambda ch,val: self.get_value(ch,'VMAX')
+		
+		# Current
+		self.imax = _ChannelVector([0] * self.n_chs)
+		self.imax.set_handle = lambda ch,val: self.set_value(ch,'IMAX',val)
+		self.imax.get_handle = lambda ch,val: self.get_value(ch,'IMAX')
+		
+		# Position
+		self.x = _ChannelVector([0] * self.n_chs)
+		self.x.set_handle = lambda ch,val: self.set_value(ch,'X',val)
+		self.x.get_handle = lambda ch,val: self.get_value(ch,'X')
+		
+		self.xmin = _ChannelVector([0] * self.n_chs)
+		self.xmin.set_handle = lambda ch,val: self.set_value(ch,'XMIN',val)
+		self.xmin.get_handle = lambda ch,val: self.get_value(ch,'XMIN')
+		
+		self.xmax = _ChannelVector([0] * self.n_chs)
+		self.xmax.set_handle = lambda ch,val: self.set_value(ch,'XMAX',val)
+		self.xmax.get_handle = lambda ch,val: self.get_value(ch,'XMAX')
+		
+		# Microsteps
+		self.ustep = _ChannelVector([0] * self.n_chs)
+		self.ustep.set_handle = lambda ch,val: self.set_value(ch,'USTEP',val)
+		self.ustep.get_handle = lambda ch,val: self.get_value(ch,'USTEP')
+		
+		# Modes
+		self.mode = _ChannelVector([0] * self.n_chs, valid_types=(int,))
+		self.mode.set_handle = lambda ch,val: self.set_value(ch,'MODE',val)
+		self.mode.get_handle = lambda ch,val: self.get_value(ch,'MODE')
+		
+		self.initialised = True
+	
+	def set_value (self, ch, para='X', new=0):
+		"""
+		Single-channel value setter.
+		"""
+	
+		para = para.upper()
+		
+		if self.binary_mode:
+			if para in ['V','VMAX']:
+				full = self.v_fulls[ch]
+			elif para in ['I','IMAX']:
+				full = self.i_fulls[ch]
+			elif para in ['X','XMIN','XMAX']:
+				full = self.x_fulls[ch]
+				# TODO: A 32-b version of issue_binary_command is not yet implemented
+				raise RuntimeError("Binary mode X commands not implemented yet. Use binary_mode = False to workaround.")
+			self.issue_binary_command(CMD_CODES[para.upper()], ch=ch, RW=0, value_int=int((new/full)*0xFFFF) )
+		else:
+			self.issue_command(para, ch=ch, operator='=', value=new)
+	
+	def get_value (self, ch, para='X'):
+		"""
+		Single-channel value getter.
+		"""
+	
+		para = para.upper()
+	
+		if self.binary_mode:
+			# TODO: A 32-b version of issue_binary_command is not yet implemented
+			raise RuntimeError("Binary mode X commands not implemented yet. Use binary_mode = False to workaround.")
+			result = self.issue_binary_command(CMD_CODES[para.upper()], ch=ch, RW=1, n_lines_requested = 1, output_regex = '((?:\+|-){0,1}[\d\.]+)')
+		else:
+			result = self.issue_command(para, ch = ch, operator = '?', n_lines_requested = 1, output_regex = '((?:\+|-){0,1}[\d\.]+)')
+		if len(result) > 0:
+			if len(result[0]) > 0:
+				s = result[0][0]
+				if '.' in s:
+					return float(s)
+				else:
+					try:
+						return int(s)
+					except:
+						return s
+		return None
+	
+	def get_all_values (self, para='V'):
+		"""
+		All-channel value getter.
+		"""
+		
+		para = para.upper()
+		
+		if self.binary_mode:
+			result = self.issue_binary_command(CMD_CODES[para.upper()], RW=1, ALLCH=1, BCAST=0, n_lines_requested = self.n_chs, output_regex = '(?:\+|-|)([\d\.]+)', special_timeout = 2*self.response_timeout)
+		else:
+			result = self.issue_command(para+'all', operator = '?', n_lines_requested = self.n_chs, output_regex = '(?:\+|-|)([\d\.]+)', special_timeout = 2*self.response_timeout)
+		if len(result) > 0:
+			if len(result[0]) > 0:
+				out = [None]*len(result)
+				for i in range(len(result)):
+					try:
+						out[i] = float(result[i][0])
+					except IndexError as e:
+						print ("Warning: get_all_values: Failed to index result (length {:}) with error {:}.".format(len(result), e))
+				return out
+		return None
+	
+	def set_all_values (self, para='V', values=0):
+		"""
+		Slice up set commands into vectors for each module, and transmit.
+		
+		 para:      Parameter to set {'X','XMIN','XMAX','VMAX','IMAX','MODE'}
+		 values:    Either float/int or list of float/int of length n_chs
+		"""
+		
+		para = para.upper()
+		
+		if isinstance(values,list):
+			# Check length
+			if len(values) != self.n_chs:
+				raise AttributeError("Length of values list ({:}) must match total number of channels ({:}).".format(len(values), self.n_chs))
+		else:
+			# If input is atomic, then set each channel to that
+			values = [values] * self.n_chs
+		
+		if self.binary_mode:
+			if para in ['V','VMAX']:
+				fulls = self.v_fulls
+			elif para in ['I','IMAX']:
+				fulls = self.i_fulls
+			elif para in ['X','XMIN','XMAX']:
+				fulls = self.x_fulls
+			
+			if para in ['X','XMIN','XMAX','MODE']:
+				# TODO: A 32-b version of issue_binary_command is not yet implemented
+				raise RuntimeError("Binary mode X commands not implemented yet. Use binary_mode = False to workaround.")
+			
+			# Convert input to ints
+			for i in range(self.n_chs):
+				values[i] = int((values[i]/fulls[i])*0xFFFF)
+			
+			# Map command name to code
+			cmd_code = CMD_CODES[para.upper()]
+			
+			# Send vectorised outputs to each module
+			i = 0
+			for d in self.chain:
+				n = d['n_chs']
+				self.issue_binary_command(cmd_code, ch=i, RW=0, DEXT=1, value_int = values[i:i+n])
+				i += n
+		else:
+			# Send vectorised outputs to each module
+			i = 0
+			for d in self.chain:
+				n = d['n_chs']
+				self.issue_command(para+'VEC', ch=i, operator='=', value = values[i:i+n])
+				i += n
+		
+	def __setattr__(self, attr, val):
+		# Prevent overwrite of internal variables
+		try:
+			if (self.initialised is True and attr in ['v', 'vmax', 'imax', 'x', 'xmin', 'xmax', 'mode', 'v_full', 'i_full', 'x_full', 'n_chs']):
+				print ("MX.__setattr__: Warning: Overwriting of '{:}' is forbidden.".format(attr) )
+				return
+		except AttributeError:
+			# If we are still initialising, carry on setting variable
+			pass
+		
+		object.__setattr__(self, attr, val)
+	
+	def wait_until_stopped(self, channels=None, timeout=float("inf"), t_poll=0.05):
+		"""
+		Block execution until all motors are not in motion.
+		
+		  channels   Wait for channels in this list to stop. None for all channels.
+		  timeout    Max time before breaking.
+		  t_poll     Motor state polling time, seconds. Larger numbers give less polling.
+		"""
+		# In case movement was just started, ensure motion can begin before we wait
+		time.sleep(0.01)
+		
+		# If channels is not set, wait for all channels
+		if channels is None:
+			channels = range(self.n_chs)
+		
+		t_start = time.time()
+
+		for ch in channels:
+			
+			while(True):
+				
+				try:
+					v = self.v[ch]
+				except RuntimeError:
+					print ("MX.wait_until_stopped: Warning: Caught v-get error while waiting.")
+					v = 1
+				
+				if ( abs(v) < 1E-3 ):
+					break
+				
+				if ( time.time() - t_start > timeout ):
+					print ("MX.wait_until_stopped: Warning: Timed out after {:} seconds waiting for channel {:} to stop.".format(timeout, ch))
+					break
+				
+				time.sleep(t_poll)
+	
+
+
+def run_interactive_shell(serial_port_name = None):
+	"""Shell for interacting directly with Qontrol hardware."""
+	
+	print ("- "*14)
+	print (" Qontrol Interactive Shell")
+	print ("- "*14+"\n")
+	
+	baudrate = 115200
+	
+	def tty_supports_color():
+		"""
+		Returns True if the running system's terminal supports color, and False
+		otherwise. From django.core.management.color.supports_color.
+		"""
+		
+		plat = sys.platform
+
+		if plat == "win32":
+			return False
+		else:
+			supported_platform = plat != 'Pocket PC' and (plat != 'win32' or
+													  'ANSICON' in os.environ)
+		# isatty is not always implemented, #6223.
+			is_a_tty = hasattr(sys.stdout, 'isatty') and sys.stdout.isatty()
+			return supported_platform and is_a_tty
+			
+
+	if tty_supports_color():
+		normal_text = "\033[0m"
+		in_text = "\033[33;1m"
+		out_text = "\033[36;1m"
+		emph_text = "\033[97;1m"
+	else:
+		normal_text = ""
+		in_text = ""
+		out_text = ""
+		emph_text = ""
+	
+	# List available serial ports
+	#  Separate ports that are probably Qontrol devices from those that are probably not
+	ports_of_interest = list(list_ports.grep('.*usbserial-FT[A-Z0-9].*'))
+	ports_other = [port for port in list(list_ports.grep('.*')) 
+									if port not in ports_of_interest]
+	ports = ports_of_interest + ports_other
+	n_ports = len(ports)
+	print ("Available ports:")
+	i = 0
+	for port in ports_of_interest:
+		print (" {:}#{:2} - {:15}{:}".format(emph_text, i, str(port), normal_text))
+		i += 1
+	for port in ports_other:
+		print (" #{:2} - {:15}".format(i, str(port)))
+		i += 1
+	
+	# Ask user which port to target
+	if serial_port_name is None:
+		for i in range(3):
+			requested_port_str = input("\nWhich would you like to communicate with? #")
+			try:
+				requested_port_index = int(requested_port_str)
+				if requested_port_index > n_ports:
+					raise RuntimeError()
+				break
+			except:
+				print ("Port index '{:}' not recognised.".format(requested_port_str))
+		
+		for i,port in enumerate(ports):
+			if i == requested_port_index:
+				break
+	else:
+		for port in ports:
+			if port.device == serial_port_name:
+				break
+	
+	
+	port = serial.Serial(port.device, baudrate, timeout = 0)
+	
+	
+	# Multithread the user and hardware monitoring
+	import threading, copy, collections
+
+	class WatcherThread(threading.Thread):
+
+		def __init__(self, stream, name='keyboard-input-thread'):
+			self.stream = stream
+			self.buffer = fifo(maxlen = 8) # Unlikely to ever need > 1
+			super(WatcherThread, self).__init__(name=name, daemon=True)
+			self.stop_flag = False
+			self.start()
+
+		def run(self):
+			while True:
+				r = self.stream.readline()
+				if r:
+					if type(r) is bytes:
+						try:
+							self.buffer.appendleft(r.decode('ascii'))
+						except UnicodeDecodeError:
+							import binascii
+							self.buffer.appendleft(str(binascii.hexlify(r)))
+					else:
+						self.buffer.appendleft(r)
+				if self.stop_flag:
+					break
+		
+		def has_data(self):
+			return (len(self.buffer) > 0)
+		
+		def pop(self):
+			return self.buffer.pop()
+		
+		def stop(self):
+			self.stop_flag = True
+
+	# Start threads
+	user_watcher = WatcherThread(sys.stdin)
+	hardware_watcher = WatcherThread(port)
+	
+	print ("\nEntering interactive mode. Use Ctrl+C/stop/quit/exit to finish.\n")
+	print ("- "*14+'\n')
+	sys.stdout.write(out_text + " > " + normal_text)
+	sys.stdout.flush()
+	cmd = ""
+	resp = ""
+	try:
+		while True:
+			
+			# Handle commands from user
+			if user_watcher.has_data():
+				cmd = user_watcher.pop().strip()
+				
+				# Safe words
+				if cmd in ['quit', 'exit', 'stop']:
+					break
+				
+				cmd = cmd + '\n'
+				port.write(cmd.encode('ascii'))
+				
+				
+# 				sys.stdout.write("\r"+" "*40+"\r")
+# 				sys.stdout.write('> ' + cmd.strip() + "\r\n")
+				sys.stdout.write(out_text + " > " + normal_text)
+				sys.stdout.flush()
+			
+			# Handle response from hardware
+			if hardware_watcher.has_data():
+				resp = hardware_watcher.pop()
+				
+				resp = resp.strip()
+				sys.stdout.write("\r"+" "*40+"\r")
+				sys.stdout.write(in_text + " < " + normal_text + resp + "\r\n")
+				sys.stdout.write(out_text + " > " + normal_text)
+				sys.stdout.flush()
+	
+	except KeyboardInterrupt:
+		print("\n")
+	
+	# Kill our threaded friends
+	try:
+		user_watcher._stop()
+	except:
+		pass
+	try:
+		hardware_watcher._stop()
+	except:
+		pass
+	
+	print ("- "*14+'\n')
+	
+	print ("Interactive shell closed.")
+
+
+
+
+if __name__ == '__main__':
+	
+	import sys, getopt
+	
+	run_interactive_shell()
+	
+	